--- conflicted
+++ resolved
@@ -100,35 +100,12 @@
             "2: VerifyStackTrace$Handle.execute(VerifyStackTrace.java:147)\n" +
             "3: VerifyStackTrace$Handle.run(VerifyStackTrace.java:160)\n" +
             "4: VerifyStackTrace.invoke(VerifyStackTrace.java:190)\n" +
-<<<<<<< HEAD
-            "5: java.base/jdk.internal.reflect.NativeMethodAccessorImpl.invoke0(Native Method)\n" +
-            "6: java.base/jdk.internal.reflect.NativeMethodAccessorImpl.invoke(NativeMethodAccessorImpl.java:62)\n" +
-            "7: java.base/jdk.internal.reflect.DelegatingMethodAccessorImpl.invoke(DelegatingMethodAccessorImpl.java:43)\n" +
-            "8: java.base/java.lang.reflect.Method.invoke(Method.java:520)\n" +
-            "9: VerifyStackTrace$1.run(VerifyStackTrace.java:220)\n" +
-            "10: java.base/java.security.AccessController.doPrivileged(AccessController.java:310)\n" +
-            "11: VerifyStackTrace.test(VerifyStackTrace.java:229)\n" +
-            "12: VerifyStackTrace.main(VerifyStackTrace.java:185)\n";
-
-        private final String expected =
-                "1: VerifyStackTrace.lambda$test$1(VerifyStackTrace.java:211)\n" +
-                        "2: VerifyStackTrace$Handle.execute(VerifyStackTrace.java:147)\n" +
-                        "3: VerifyStackTrace$Handle.run(VerifyStackTrace.java:160)\n" +
-                        "4: VerifyStackTrace.invoke(VerifyStackTrace.java:190)\n" +
-                        "5: java.base/jdk.internal.reflect.DirectMethodAccessorImpl.invoke(DirectMethodAccessorImpl.java:94)\n" +
-                        "6: java.base/java.lang.reflect.Method.invoke(Method.java:520)\n" +
-                        "7: VerifyStackTrace$1.run(VerifyStackTrace.java:220)\n" +
-                        "8: java.base/java.security.AccessController.doPrivileged(AccessController.java:310)\n" +
-                        "9: VerifyStackTrace.test(VerifyStackTrace.java:229)\n" +
-                        "10: VerifyStackTrace.main(VerifyStackTrace.java:185)\n";
-=======
             "5: java.base/jdk.internal.reflect.DirectMethodHandleAccessor.invoke(DirectMethodHandleAccessor.java:94)\n" +
             "6: java.base/java.lang.reflect.Method.invoke(Method.java:520)\n" +
             "7: VerifyStackTrace$1.run(VerifyStackTrace.java:220)\n" +
             "8: java.base/java.security.AccessController.doPrivileged(AccessController.java:310)\n" +
             "9: VerifyStackTrace.test(VerifyStackTrace.java:229)\n" +
             "10: VerifyStackTrace.main(VerifyStackTrace.java:185)\n";
->>>>>>> d366d15d
         @Override public StackWalker walker() { return walker;}
         @Override public String description() { return description;}
         @Override public String expected()    { return expected;}
@@ -149,25 +126,6 @@
         // is indeed correct (no frames are skipped that shouldn't)
         // then you can cut & paste the <-- actual --> stack printed in the
         // test output in here (don't forget the final \n):
-<<<<<<< HEAD
-        private final String expected0 =
-            "1: VerifyStackTrace.lambda$test$1(VerifyStackTrace.java:213)\n" +
-            "2: VerifyStackTrace$$Lambda$1/0x00000007c0089430.run(Unknown Source)\n" +
-            "3: VerifyStackTrace$Handle.execute(VerifyStackTrace.java:149)\n" +
-            "4: java.base/java.lang.invoke.LambdaForm$DMH/0x00000007c008a830.invokeVirtual_LL_V(LambdaForm$DMH)\n" +
-            "5: java.base/java.lang.invoke.LambdaForm$MH/0x00000007c008a830.invoke_MT(LambdaForm$MH)\n" +
-            "6: VerifyStackTrace$Handle.run(VerifyStackTrace.java:162)\n" +
-            "7: VerifyStackTrace.invoke(VerifyStackTrace.java:192)\n" +
-            "8: java.base/jdk.internal.reflect.NativeMethodAccessorImpl.invoke0(Native Method)\n" +
-            "9: java.base/jdk.internal.reflect.NativeMethodAccessorImpl.invoke(NativeMethodAccessorImpl.java:62)\n" +
-            "10: java.base/jdk.internal.reflect.DelegatingMethodAccessorImpl.invoke(DelegatingMethodAccessorImpl.java:43)\n" +
-            "11: java.base/java.lang.reflect.Method.invoke(Method.java:520)\n" +
-            "12: VerifyStackTrace$1.run(VerifyStackTrace.java:222)\n" +
-            "13: java.base/java.security.AccessController.executePrivileged(AccessController.java:759)\n" +
-            "14: java.base/java.security.AccessController.doPrivileged(AccessController.java:310)\n" +
-            "15: VerifyStackTrace.test(VerifyStackTrace.java:231)\n" +
-            "16: VerifyStackTrace.main(VerifyStackTrace.java:188)\n";
-=======
         private final String expected =
             "1: VerifyStackTrace.lambda$test$1(VerifyStackTrace.java:280)\n" +
             "2: VerifyStackTrace$$Lambda$1/0x0000000801001848.run(Unknown Source)\n" +
@@ -187,26 +145,6 @@
             "16: java.base/java.security.AccessController.doPrivileged(AccessController.java:312)\n" +
             "17: VerifyStackTrace.test(VerifyStackTrace.java:301)\n" +
             "18: VerifyStackTrace.main(VerifyStackTrace.java:254)\n";
->>>>>>> d366d15d
-
-        private final String expected =
-                "1: VerifyStackTrace.lambda$test$1(VerifyStackTrace.java:213)\n" +
-                        "2: VerifyStackTrace$$Lambda$1/0x00000007c0089430.run(Unknown Source)\n" +
-                        "3: VerifyStackTrace$Handle.execute(VerifyStackTrace.java:149)\n" +
-                        "4: java.base/java.lang.invoke.LambdaForm$DMH/0x00000007c008a830.invokeVirtual_LL_V(LambdaForm$DMH)\n" +
-                        "5: java.base/java.lang.invoke.LambdaForm$MH/0x00000007c008a830.invoke_MT(LambdaForm$MH)\n" +
-                        "6: VerifyStackTrace$Handle.run(VerifyStackTrace.java:162)\n" +
-                        "7: VerifyStackTrace.invoke(VerifyStackTrace.java:192)\n" +
-                        "8: java.base/java.lang.invoke.LambdaForm$DMH/0x0000000800002000.invokeStatic(LambdaForm$DMH)\n" +
-                        "9: java.base/java.lang.invoke.LambdaForm$MH/0x0000000800081c00.invoke(LambdaForm$MH)\n" +
-                        "10: java.base/java.lang.invoke.LambdaForm$MH/0x0000000800082000.invokeExact_MT(LambdaForm$MH)\n" +
-                        "11: java.base/jdk.internal.reflect.DirectMethodAccessorImpl.invoke(DirectMethodAccessorImpl.java:94)\n" +
-                        "12: java.base/java.lang.reflect.Method.invoke(Method.java:520)\n" +
-                        "13: VerifyStackTrace$1.run(VerifyStackTrace.java:222)\n" +
-                        "14: java.base/java.security.AccessController.executePrivileged(AccessController.java:759)\n" +
-                        "15: java.base/java.security.AccessController.doPrivileged(AccessController.java:310)\n" +
-                        "16: VerifyStackTrace.test(VerifyStackTrace.java:231)\n" +
-                        "17: VerifyStackTrace.main(VerifyStackTrace.java:188)\n";
 
         @Override public StackWalker walker() { return walker;}
         @Override public String description() { return description;}
