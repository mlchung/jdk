--- conflicted
+++ resolved
@@ -213,12 +213,8 @@
      * @return  a {@code Class} object representing the type of the
      *          serializable field
      */
-<<<<<<< HEAD
+    @SuppressWarnings("removal")
     @CallerSensitive(CallerSensitive.Option.NON_STATIC_NON_FINAL)
-=======
-    @SuppressWarnings("removal")
-    @CallerSensitive
->>>>>>> d366d15d
     public Class<?> getType() {
         if (System.getSecurityManager() != null) {
             Class<?> caller = Reflection.getCallerClass();
