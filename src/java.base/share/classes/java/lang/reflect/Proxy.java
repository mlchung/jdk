--- conflicted
+++ resolved
@@ -1124,12 +1124,8 @@
      *          s.checkPackageAccess()} denies access to the invocation
      *          handler's class.
      */
-<<<<<<< HEAD
+    @SuppressWarnings("removal")
     @CallerSensitive(CallerSensitive.Option.PACKAGE_ACCESS_PERMISSION)
-=======
-    @SuppressWarnings("removal")
-    @CallerSensitive
->>>>>>> d366d15d
     public static InvocationHandler getInvocationHandler(Object proxy)
         throws IllegalArgumentException
     {
