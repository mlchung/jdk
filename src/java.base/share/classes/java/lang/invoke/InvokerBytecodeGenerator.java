--- conflicted
+++ resolved
@@ -317,11 +317,7 @@
      * Extract the MemberName of a newly-defined method.
      */
     private MemberName loadMethod(byte[] classFile) {
-<<<<<<< HEAD
-        Class<?> invokerClass = LOOKUP.makeHiddenClassDefiner(className(), classFile, Set.of())
-=======
         Class<?> invokerClass = LOOKUP.makeHiddenClassDefiner(className, classFile, Set.of())
->>>>>>> d366d15d
                                       .defineClass(true, classDataValues());
         return resolveInvokerMember(invokerClass, invokerName, invokerType);
     }
