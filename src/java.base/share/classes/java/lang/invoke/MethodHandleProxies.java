/*
 * Copyright (c) 2008, 2022, Oracle and/or its affiliates. All rights reserved.
 * DO NOT ALTER OR REMOVE COPYRIGHT NOTICES OR THIS FILE HEADER.
 *
 * This code is free software; you can redistribute it and/or modify it
 * under the terms of the GNU General Public License version 2 only, as
 * published by the Free Software Foundation.  Oracle designates this
 * particular file as subject to the "Classpath" exception as provided
 * by Oracle in the LICENSE file that accompanied this code.
 *
 * This code is distributed in the hope that it will be useful, but WITHOUT
 * ANY WARRANTY; without even the implied warranty of MERCHANTABILITY or
 * FITNESS FOR A PARTICULAR PURPOSE.  See the GNU General Public License
 * version 2 for more details (a copy is included in the LICENSE file that
 * accompanied this code).
 *
 * You should have received a copy of the GNU General Public License version
 * 2 along with this work; if not, write to the Free Software Foundation,
 * Inc., 51 Franklin St, Fifth Floor, Boston, MA 02110-1301 USA.
 *
 * Please contact Oracle, 500 Oracle Parkway, Redwood Shores, CA 94065 USA
 * or visit www.oracle.com if you need additional information or have any
 * questions.
 */

package java.lang.invoke;

import java.lang.reflect.*;
import java.security.AccessController;
import java.security.PrivilegedAction;

import jdk.internal.access.JavaLangReflectAccess;
import jdk.internal.access.SharedSecrets;
import sun.invoke.WrapperInstance;
import java.util.ArrayList;

import jdk.internal.reflect.CallerSensitive;
import jdk.internal.reflect.Reflection;
import sun.reflect.misc.ReflectUtil;
import static java.lang.invoke.MethodHandleStatics.*;

/**
 * This class consists exclusively of static methods that help adapt
 * method handles to other JVM types, such as interfaces.
 *
 * @since 1.7
 */
public class MethodHandleProxies {

    private MethodHandleProxies() { }  // do not instantiate

    /**
     * Produces an instance of the given single-method interface which redirects
     * its calls to the given method handle.
     * <p>
     * A single-method interface is an interface which declares a uniquely named method.
     * When determining the uniquely named method of a single-method interface,
     * the public {@code Object} methods ({@code toString}, {@code equals}, {@code hashCode})
     * are disregarded as are any default (non-abstract) methods.
     * For example, {@link java.util.Comparator} is a single-method interface,
     * even though it re-declares the {@code Object.equals} method and also
     * declares default methods, such as {@code Comparator.reverse}.
     * <p>
     * The interface must be public and not {@linkplain Class#isSealed() sealed}.
     * No additional access checks are performed.
     * <p>
     * The resulting instance of the required type will respond to
     * invocation of the type's uniquely named method by calling
     * the given target on the incoming arguments,
     * and returning or throwing whatever the target
     * returns or throws.  The invocation will be as if by
     * {@code target.invoke}.
     * The target's type will be checked before the
     * instance is created, as if by a call to {@code asType},
     * which may result in a {@code WrongMethodTypeException}.
     * <p>
     * The uniquely named method is allowed to be multiply declared,
     * with distinct type descriptors.  (E.g., it can be overloaded,
     * or can possess bridge methods.)  All such declarations are
     * connected directly to the target method handle.
     * Argument and return types are adjusted by {@code asType}
     * for each individual declaration.
     * <p>
     * The wrapper instance will implement the requested interface
     * and its super-types, but no other single-method interfaces.
     * This means that the instance will not unexpectedly
     * pass an {@code instanceof} test for any unrequested type.
     * <p style="font-size:smaller;">
     * <em>Implementation Note:</em>
     * Therefore, each instance must implement a unique single-method interface.
     * Implementations may not bundle together
     * multiple single-method interfaces onto single implementation classes
     * in the style of {@link java.desktop/java.awt.AWTEventMulticaster}.
     * <p>
     * The method handle may throw an <em>undeclared exception</em>,
     * which means any checked exception (or other checked throwable)
     * not declared by the requested type's single abstract method.
     * If this happens, the throwable will be wrapped in an instance of
     * {@link java.lang.reflect.UndeclaredThrowableException UndeclaredThrowableException}
     * and thrown in that wrapped form.
     * <p>
     * Like {@link java.lang.Integer#valueOf Integer.valueOf},
     * {@code asInterfaceInstance} is a factory method whose results are defined
     * by their behavior.
     * It is not guaranteed to return a new instance for every call.
     * <p>
     * Because of the possibility of {@linkplain java.lang.reflect.Method#isBridge bridge methods}
     * and other corner cases, the interface may also have several abstract methods
     * with the same name but having distinct descriptors (types of returns and parameters).
     * In this case, all the methods are bound in common to the one given target.
     * The type check and effective {@code asType} conversion is applied to each
     * method type descriptor, and all abstract methods are bound to the target in common.
     * Beyond this type check, no further checks are made to determine that the
     * abstract methods are related in any way.
     * <p>
     * Future versions of this API may accept additional types,
     * such as abstract classes with single abstract methods.
     * Future versions of this API may also equip wrapper instances
     * with one or more additional public "marker" interfaces.
     * <p>
     * If a security manager is installed, this method is caller sensitive.
     * During any invocation of the target method handle via the returned wrapper,
     * the original creator of the wrapper (the caller) will be visible
     * to context checks requested by the security manager.
     *
     * @param <T> the desired type of the wrapper, a single-method interface
     * @param intfc a class object representing {@code T}
     * @param target the method handle to invoke from the wrapper
     * @return a correctly-typed wrapper for the given target
     * @throws NullPointerException if either argument is null
     * @throws IllegalArgumentException if the {@code intfc} is not a
     *         valid argument to this method
     * @throws WrongMethodTypeException if the target cannot
     *         be converted to the type required by the requested interface
     */
    // Other notes to implementors:
    // <p>
    // No stable mapping is promised between the single-method interface and
    // the implementation class C.  Over time, several implementation
    // classes might be used for the same type.
    // <p>
    // If the implementation is able
    // to prove that a wrapper of the required type
    // has already been created for a given
    // method handle, or for another method handle with the
    // same behavior, the implementation may return that wrapper in place of
    // a new wrapper.
    // <p>
    // This method is designed to apply to common use cases
    // where a single method handle must interoperate with
    // an interface that implements a function-like
    // API.  Additional variations, such as single-abstract-method classes with
    // private constructors, or interfaces with multiple but related
    // entry points, must be covered by hand-written or automatically
    // generated adapter classes.
    //
<<<<<<< HEAD
    @SuppressWarnings("removal")
    @CallerSensitive(CallerSensitive.Option.PACKAGE_ACCESS_PERMISSION)
=======
    @SuppressWarnings({"removal",
                       "doclint:reference"}) // cross-module links
    @CallerSensitive
>>>>>>> 723037a7
    public static <T> T asInterfaceInstance(final Class<T> intfc, final MethodHandle target) {
        if (!intfc.isInterface() || !Modifier.isPublic(intfc.getModifiers()))
            throw newIllegalArgumentException("not a public interface", intfc.getName());
        if (intfc.isSealed())
            throw newIllegalArgumentException("a sealed interface", intfc.getName());
        final MethodHandle mh;
        if (System.getSecurityManager() != null) {
            final Class<?> caller = Reflection.getCallerClass();
            final ClassLoader ccl = caller != null ? caller.getClassLoader() : null;
            ReflectUtil.checkProxyPackageAccess(ccl, intfc);
            mh = ccl != null ? bindCaller(target, caller) : target;
        } else {
            mh = target;
        }
        ClassLoader proxyLoader = intfc.getClassLoader();
        if (proxyLoader == null) {
            ClassLoader cl = Thread.currentThread().getContextClassLoader(); // avoid use of BCP
            proxyLoader = cl != null ? cl : ClassLoader.getSystemClassLoader();
        }
        final Method[] methods = getSingleNameMethods(intfc);
        if (methods == null)
            throw newIllegalArgumentException("not a single-method interface", intfc.getName());
        final MethodHandle[] vaTargets = new MethodHandle[methods.length];
        for (int i = 0; i < methods.length; i++) {
            Method sm = methods[i];
            MethodType smMT = MethodType.methodType(sm.getReturnType(), sm.getParameterTypes());
            MethodHandle checkTarget = mh.asType(smMT);  // make throw WMT
            checkTarget = checkTarget.asType(checkTarget.type().changeReturnType(Object.class));
            vaTargets[i] = checkTarget.asSpreader(Object[].class, smMT.parameterCount());
        }
        final InvocationHandler ih = new InvocationHandler() {
                private Object getArg(String name) {
                    if ((Object)name == "getWrapperInstanceTarget")  return target;
                    if ((Object)name == "getWrapperInstanceType")    return intfc;
                    throw new AssertionError();
                }
                public Object invoke(Object proxy, Method method, Object[] args) throws Throwable {
                    for (int i = 0; i < methods.length; i++) {
                        if (method.equals(methods[i]))
                            return vaTargets[i].invokeExact(args);
                    }
                    if (method.getDeclaringClass() == WrapperInstance.class)
                        return getArg(method.getName());
                    if (isObjectMethod(method))
                        return callObjectMethod(proxy, method, args);
                    if (isDefaultMethod(method)) {
                        // no additional access check is performed
                        return JLRA.invokeDefault(proxy, method, args, null);
                    }
                    throw newInternalError("bad proxy method: "+method);
                }
            };

        final Object proxy;
        if (System.getSecurityManager() != null) {
            // sun.invoke.WrapperInstance is a restricted interface not accessible
            // by any non-null class loader.
            final ClassLoader loader = proxyLoader;
            proxy = AccessController.doPrivileged(new PrivilegedAction<>() {
                public Object run() {
                    return Proxy.newProxyInstance(
                            loader,
                            new Class<?>[]{ intfc, WrapperInstance.class },
                            ih);
                }
            });
        } else {
            proxy = Proxy.newProxyInstance(proxyLoader,
                                           new Class<?>[]{ intfc, WrapperInstance.class },
                                           ih);
        }
        return intfc.cast(proxy);
    }

    private static MethodHandle bindCaller(MethodHandle target, Class<?> hostClass) {
        return MethodHandleImpl.bindCaller(target, hostClass).withVarargs(target.isVarargsCollector());
    }

    /**
     * Determines if the given object was produced by a call to {@link #asInterfaceInstance asInterfaceInstance}.
     * @param x any reference
     * @return true if the reference is not null and points to an object produced by {@code asInterfaceInstance}
     */
    public static boolean isWrapperInstance(Object x) {
        return x instanceof WrapperInstance;
    }

    private static WrapperInstance asWrapperInstance(Object x) {
        try {
            if (x != null)
                return (WrapperInstance) x;
        } catch (ClassCastException ex) {
        }
        throw newIllegalArgumentException("not a wrapper instance");
    }

    /**
     * Produces or recovers a target method handle which is behaviorally
     * equivalent to the unique method of this wrapper instance.
     * The object {@code x} must have been produced by a call to {@link #asInterfaceInstance asInterfaceInstance}.
     * This requirement may be tested via {@link #isWrapperInstance isWrapperInstance}.
     * @param x any reference
     * @return a method handle implementing the unique method
     * @throws IllegalArgumentException if the reference x is not to a wrapper instance
     */
    public static MethodHandle wrapperInstanceTarget(Object x) {
        return asWrapperInstance(x).getWrapperInstanceTarget();
    }

    /**
     * Recovers the unique single-method interface type for which this wrapper instance was created.
     * The object {@code x} must have been produced by a call to {@link #asInterfaceInstance asInterfaceInstance}.
     * This requirement may be tested via {@link #isWrapperInstance isWrapperInstance}.
     * @param x any reference
     * @return the single-method interface type for which the wrapper was created
     * @throws IllegalArgumentException if the reference x is not to a wrapper instance
     */
    public static Class<?> wrapperInstanceType(Object x) {
        return asWrapperInstance(x).getWrapperInstanceType();
    }

    private static boolean isObjectMethod(Method m) {
        return switch (m.getName()) {
            case "toString" -> m.getReturnType() == String.class
                               && m.getParameterCount() == 0;
            case "hashCode" -> m.getReturnType() == int.class
                               && m.getParameterCount() == 0;
            case "equals"   -> m.getReturnType() == boolean.class
                               && m.getParameterCount() == 1
                               && m.getParameterTypes()[0] == Object.class;
            default -> false;
        };
    }

    private static Object callObjectMethod(Object self, Method m, Object[] args) {
        assert(isObjectMethod(m)) : m;
        return switch (m.getName()) {
            case "toString" -> java.util.Objects.toIdentityString(self);
            case "hashCode" -> System.identityHashCode(self);
            case "equals"   -> (self == args[0]);
            default -> null;
        };
    }

    private static Method[] getSingleNameMethods(Class<?> intfc) {
        ArrayList<Method> methods = new ArrayList<>();
        String uniqueName = null;
        for (Method m : intfc.getMethods()) {
            if (isObjectMethod(m))  continue;
            if (!Modifier.isAbstract(m.getModifiers()))  continue;
            String mname = m.getName();
            if (uniqueName == null)
                uniqueName = mname;
            else if (!uniqueName.equals(mname))
                return null;  // too many abstract methods
            methods.add(m);
        }
        if (uniqueName == null)  return null;
        return methods.toArray(new Method[methods.size()]);
    }

    private static boolean isDefaultMethod(Method m) {
        return !Modifier.isAbstract(m.getModifiers());
    }

    private static final JavaLangReflectAccess JLRA = SharedSecrets.getJavaLangReflectAccess();
}<|MERGE_RESOLUTION|>--- conflicted
+++ resolved
@@ -154,14 +154,9 @@
     // entry points, must be covered by hand-written or automatically
     // generated adapter classes.
     //
-<<<<<<< HEAD
-    @SuppressWarnings("removal")
-    @CallerSensitive(CallerSensitive.Option.PACKAGE_ACCESS_PERMISSION)
-=======
     @SuppressWarnings({"removal",
                        "doclint:reference"}) // cross-module links
-    @CallerSensitive
->>>>>>> 723037a7
+    @CallerSensitive(CallerSensitive.Option.PACKAGE_ACCESS_PERMISSION)
     public static <T> T asInterfaceInstance(final Class<T> intfc, final MethodHandle target) {
         if (!intfc.isInterface() || !Modifier.isPublic(intfc.getModifiers()))
             throw newIllegalArgumentException("not a public interface", intfc.getName());
