--- conflicted
+++ resolved
@@ -154,12 +154,8 @@
     // entry points, must be covered by hand-written or automatically
     // generated adapter classes.
     //
-<<<<<<< HEAD
+    @SuppressWarnings("removal")
     @CallerSensitive(CallerSensitive.Option.PACKAGE_ACCESS_PERMISSION)
-=======
-    @SuppressWarnings("removal")
-    @CallerSensitive
->>>>>>> d366d15d
     public static <T> T asInterfaceInstance(final Class<T> intfc, final MethodHandle target) {
         if (!intfc.isInterface() || !Modifier.isPublic(intfc.getModifiers()))
             throw newIllegalArgumentException("not a public interface", intfc.getName());
