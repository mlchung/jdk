--- conflicted
+++ resolved
@@ -116,7 +116,7 @@
     @CallerSensitive(CallerSensitive.Option.UNCONDITIONAL)
     @ForceInline // to ensure Reflection.getCallerClass optimization
     public static Lookup lookup() {
-        return reflected$$lookup(Reflection.getCallerClass());
+        return new Lookup(Reflection.getCallerClass());
     }
 
     /**
@@ -125,72 +125,12 @@
      * non-caller-sensitive.  This method is only invoked by reflection
      * and method handle.
      */
-<<<<<<< HEAD
-    @CallerSensitive(CallerSensitive.Option.INTERNAL)
-    private static Lookup reflected$lookup() {
-        Class<?> caller = Reflection.getCallerClass();
-=======
     @CallerSensitiveAdapter
     private static Lookup lookup(Class<?> caller) {
->>>>>>> d366d15d
         if (caller.getClassLoader() == null) {
             throw newInternalError("calling lookup() reflectively is not supported: "+caller);
         }
-        return reflected$$lookup(caller);
-    }
-
-    private static Lookup reflected$$lookup(Class<?> caller) {
-        /*
-         * Fixup the caller class if MethodHandles::lookup is called via MethodHandle.
-         * For caller-sensitive methods, the caller class returned from
-         * Reflection::getCallerClass is a hidden InjectedInvoker class which
-         * is injected as the caller class invoking a caller-sensitive method
-         * such that its defining class loader, its runtime package, and its
-         * protection domain is the same as the lookup class that looks up
-         * the caller-sensitive method.
-         */
-        if (caller.isHidden()) {
-            Class<?> c = MethodHandleImpl.boundCallerOrNull(caller);
-            if (c != null) {
-                caller = c;
-            }
-        }
-
         return new Lookup(caller);
-    }
-
-    /**
-     * Makes a direct method handle to the given method on behalf of the given
-     * caller class.
-     *
-     * @param caller the caller class
-     * @param method the reflected method
-     * @return a method handle which can invoke the reflected method
-     */
-    static MethodHandle unreflect(Class<?> caller, Method method) throws IllegalAccessException {
-        Lookup lookup = new Lookup(caller);
-        return lookup.unreflect(method);
-    }
-
-    /**
-     * Makes a direct method handle to the given constructor.
-     *
-     * @param ctor the reflected constructor
-     * @return a method handle which can invoke the reflected constructor
-     */
-    static MethodHandle unreflectConstructor(Constructor<?> ctor) throws IllegalAccessException {
-        return Lookup.IMPL_LOOKUP.unreflectConstructor(ctor);
-    }
-
-    /**
-     * Makes a direct method handle to the given field.
-     *
-     * @param field the reflected field
-     * @param isSetter setter
-     * @return a method handle which can invoke the reflected field
-     */
-    static MethodHandle unreflectField(Field field, boolean isSetter) throws IllegalAccessException {
-        return Lookup.IMPL_LOOKUP.unreflectField(field, isSetter);
     }
 
     /**
