--- conflicted
+++ resolved
@@ -443,34 +443,7 @@
          * {@inheritDoc}
          */
         @Override
-<<<<<<< HEAD
-        OfAddress withOrder(ByteOrder order);
-
-        /**
-         * Returns an <em>unbounded</em> address layout with the same carrier, alignment constraint, name and order as this address layout,
-         * but with the specified pointee layout. An unbounded address layout allow raw addresses to be accessed
-         * as {@linkplain MemorySegment memory segments} whose size is set to {@link Long#MAX_VALUE}. As such,
-         * these segments can be used in subsequent access operations.
-         * <p>
-         * This method is <a href="package-summary.html#restricted"><em>restricted</em></a>.
-         * Restricted methods are unsafe, and, if used incorrectly, their use might crash
-         * the JVM or, worse, silently result in memory corruption. Thus, clients should refrain from depending on
-         * restricted methods, and use safe and supported functionalities, where possible.
-         *
-         * @return an unbounded address layout with same characteristics as this layout.
-         * @throws IllegalCallerException If the caller is in a module that does not have native access enabled.
-         * @see #isUnbounded()
-         */
-        @CallerSensitive(CallerSensitive.Option.NATIVE_ACCESS)
-        OfAddress asUnbounded();
-
-        /**
-         * {@return {@code true}, if this address layout is an {@linkplain #asUnbounded() unbounded address layout}}.
-         */
-        boolean isUnbounded();
-=======
         OfDouble withOrder(ByteOrder order);
->>>>>>> 9ff55508
 
     }
 
