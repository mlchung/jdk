--- conflicted
+++ resolved
@@ -4438,13 +4438,8 @@
      * @jls 9.1 Interface Declarations
      * @since 15
      */
-<<<<<<< HEAD
-    @jdk.internal.PreviewFeature(feature=jdk.internal.PreviewFeature.Feature.SEALED_CLASSES, essentialAPI=false)
+    @jdk.internal.javac.PreviewFeature(feature=jdk.internal.javac.PreviewFeature.Feature.SEALED_CLASSES, reflective=true)
     @CallerSensitive(CallerSensitive.Option.PACKAGE_ACCESS_PERMISSION)
-=======
-    @jdk.internal.javac.PreviewFeature(feature=jdk.internal.javac.PreviewFeature.Feature.SEALED_CLASSES, reflective=true)
-    @CallerSensitive
->>>>>>> 15196325
     public Class<?>[] getPermittedSubclasses() {
         Class<?>[] subClasses;
         if (isArray() || isPrimitive() || (subClasses = getPermittedSubclasses0()) == null) {
