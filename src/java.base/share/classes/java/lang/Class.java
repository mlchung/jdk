--- conflicted
+++ resolved
@@ -376,13 +376,9 @@
         return forName(className, caller);
     }
 
-<<<<<<< HEAD
-    private static Class<?> reflected$$forName(String className, Class<?> caller)
-=======
     // Caller-sensitive adapter method for reflective invocation
     @CallerSensitiveAdapter
     private static Class<?> forName(String className, Class<?> caller)
->>>>>>> d366d15d
             throws ClassNotFoundException {
         return forName0(className, true, ClassLoader.getClassLoader(caller), caller);
     }
@@ -453,7 +449,7 @@
      * @jls 12.2 Loading of Classes and Interfaces
      * @jls 12.3 Linking of Classes and Interfaces
      * @jls 12.4 Initialization of Classes and Interfaces
-     * @since     1.2'+}
+     * @since     1.2
      */
     @CallerSensitive(CallerSensitive.Option.CLASS_LOADER_PERMISSION)
     public static Class<?> forName(String name, boolean initialize,
@@ -468,17 +464,6 @@
             // is present.  Avoid the overhead of making this call otherwise.
             caller = Reflection.getCallerClass();
         }
-<<<<<<< HEAD
-        return reflected$$forName(name, initialize, loader, caller);
-    }
-
-    private static Class<?> reflected$$forName(String name, boolean initialize,
-                                               ClassLoader loader, Class<?> caller)
-            throws ClassNotFoundException
-    {
-        SecurityManager sm = System.getSecurityManager();
-        if (sm != null) {
-=======
         return forName(name, initialize, loader, caller);
     }
 
@@ -492,7 +477,6 @@
         if (sm != null) {
             // Reflective call to get caller class is only needed if a security manager
             // is present.  Avoid the overhead of making this call otherwise.
->>>>>>> d366d15d
             if (loader == null) {
                 ClassLoader ccl = ClassLoader.getClassLoader(caller);
                 if (ccl != null) {
@@ -559,12 +543,8 @@
      * @jls 12.3 Linking of Classes and Interfaces
      * @since 9
      */
-<<<<<<< HEAD
+    @SuppressWarnings("removal")
     @CallerSensitive(CallerSensitive.Option.CLASS_LOADER_PERMISSION)
-=======
-    @SuppressWarnings("removal")
-    @CallerSensitive
->>>>>>> d366d15d
     public static Class<?> forName(Module module, String name) {
         Class<?> caller = null;
         SecurityManager sm = System.getSecurityManager();
@@ -655,12 +635,8 @@
      *          s.checkPackageAccess()} denies access to the package
      *          of this class.
      */
-<<<<<<< HEAD
+    @SuppressWarnings("removal")
     @CallerSensitive(CallerSensitive.Option.MEMBER_ACCESS_PERMISSION)
-=======
-    @SuppressWarnings("removal")
-    @CallerSensitive
->>>>>>> d366d15d
     @Deprecated(since="9")
     public T newInstance()
         throws InstantiationException, IllegalAccessException
@@ -1906,12 +1882,8 @@
      *
      * @since 1.1
      */
-<<<<<<< HEAD
+    @SuppressWarnings("removal")
     @CallerSensitive(CallerSensitive.Option.MEMBER_ACCESS_PERMISSION)
-=======
-    @SuppressWarnings("removal")
-    @CallerSensitive
->>>>>>> d366d15d
     public Class<?>[] getClasses() {
         SecurityManager sm = System.getSecurityManager();
         if (sm != null) {
@@ -4575,12 +4547,7 @@
      * @jls 9.1 Interface Declarations
      * @since 17
      */
-<<<<<<< HEAD
-    @jdk.internal.javac.PreviewFeature(feature=jdk.internal.javac.PreviewFeature.Feature.SEALED_CLASSES, reflective=true)
     @CallerSensitive(CallerSensitive.Option.PACKAGE_ACCESS_PERMISSION)
-=======
-    @CallerSensitive
->>>>>>> d366d15d
     public Class<?>[] getPermittedSubclasses() {
         Class<?>[] subClasses;
         if (isArray() || isPrimitive() || (subClasses = getPermittedSubclasses0()) == null) {
