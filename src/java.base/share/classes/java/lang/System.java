--- conflicted
+++ resolved
@@ -390,7 +390,7 @@
      *       method.
      */
     @Deprecated(since="17", forRemoval=true)
-    @CallerSensitive
+    @CallerSensitive(CallerSensitive.Option.UNCONDITIONAL)
     public static void setSecurityManager(@SuppressWarnings("removal") SecurityManager sm) {
         if (allowSecurityManager()) {
             var callerClass = Reflection.getCallerClass();
@@ -1828,12 +1828,8 @@
      *
      * @since 9
      */
-<<<<<<< HEAD
+    @SuppressWarnings("removal")
     @CallerSensitive(CallerSensitive.Option.UNCONDITIONAL)
-=======
-    @SuppressWarnings("removal")
-    @CallerSensitive
->>>>>>> d366d15d
     public static Logger getLogger(String name, ResourceBundle bundle) {
         final ResourceBundle rb = Objects.requireNonNull(bundle);
         Objects.requireNonNull(name);
