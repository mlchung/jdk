/*
 * Copyright (c) 2005, 2022, Oracle and/or its affiliates. All rights reserved.
 * DO NOT ALTER OR REMOVE COPYRIGHT NOTICES OR THIS FILE HEADER.
 *
 * This code is free software; you can redistribute it and/or modify it
 * under the terms of the GNU General Public License version 2 only, as
 * published by the Free Software Foundation.  Oracle designates this
 * particular file as subject to the "Classpath" exception as provided
 * by Oracle in the LICENSE file that accompanied this code.
 *
 * This code is distributed in the hope that it will be useful, but WITHOUT
 * ANY WARRANTY; without even the implied warranty of MERCHANTABILITY or
 * FITNESS FOR A PARTICULAR PURPOSE.  See the GNU General Public License
 * version 2 for more details (a copy is included in the LICENSE file that
 * accompanied this code).
 *
 * You should have received a copy of the GNU General Public License version
 * 2 along with this work; if not, write to the Free Software Foundation,
 * Inc., 51 Franklin St, Fifth Floor, Boston, MA 02110-1301 USA.
 *
 * Please contact Oracle, 500 Oracle Parkway, Redwood Shores, CA 94065 USA
 * or visit www.oracle.com if you need additional information or have any
 * questions.
 */

package java.util;

import java.io.BufferedReader;
import java.io.IOException;
import java.io.InputStream;
import java.io.InputStreamReader;
import java.lang.reflect.Constructor;
import java.lang.reflect.InvocationTargetException;
import java.lang.reflect.Method;
import java.lang.reflect.Modifier;
import java.net.URL;
import java.net.URLConnection;
import java.security.AccessControlContext;
import java.security.AccessController;
import java.security.PrivilegedAction;
import java.security.PrivilegedActionException;
import java.security.PrivilegedExceptionAction;
import java.util.function.Consumer;
import java.util.function.Supplier;
import java.util.stream.Stream;
import java.util.stream.StreamSupport;

import sun.nio.cs.UTF_8;

import jdk.internal.loader.BootLoader;
import jdk.internal.loader.ClassLoaders;
import jdk.internal.access.JavaLangAccess;
import jdk.internal.access.SharedSecrets;
import jdk.internal.misc.VM;
import jdk.internal.module.ServicesCatalog;
import jdk.internal.module.ServicesCatalog.ServiceProvider;
import jdk.internal.reflect.CallerSensitive;
import jdk.internal.reflect.Reflection;

/**
 * A facility to load implementations of a service.
 *
 * <p> A <i>service</i> is a well-known interface or class for which zero, one,
 * or many service providers exist. A <i>service provider</i> (or just
 * <i>provider</i>) is a class that implements or subclasses the well-known
 * interface or class. A {@code ServiceLoader} is an object that locates and
 * loads service providers deployed in the run time environment at a time of an
 * application's choosing. Application code refers only to the service, not to
 * service providers, and is assumed to be capable of choosing between multiple
 * service providers (based on the functionality they expose through the service),
 * and handling the possibility that no service providers are located.
 *
 * <h2> Obtaining a service loader </h2>
 *
 * <p> An application obtains a service loader for a given service by invoking
 * one of the static {@code load} methods of {@code ServiceLoader}. If the
 * application is a module, then its module declaration must have a <i>uses</i>
 * directive that specifies the service; this helps to locate providers and ensure
 * they will execute reliably. In addition, if the application module does not
 * contain the service, then its module declaration must have a <i>requires</i>
 * directive that specifies the module which exports the service. It is strongly
 * recommended that the application module does <b>not</b> require modules which
 * contain providers of the service.
 *
 * <p> A service loader can be used to locate and instantiate providers of the
 * service by means of the {@link #iterator() iterator} method. {@code ServiceLoader}
 * also defines the {@link #stream() stream} method to obtain a stream of providers
 * that can be inspected and filtered without instantiating them.
 *
 * <p> As an example, suppose the service is {@code com.example.CodecFactory}, an
 * interface that defines methods for producing encoders and decoders:
 *
 * <pre>{@code
 *     package com.example;
 *     public interface CodecFactory {
 *         Encoder getEncoder(String encodingName);
 *         Decoder getDecoder(String encodingName);
 *     }
 * }</pre>
 *
 * <p> The following code obtains a service loader for the {@code CodecFactory}
 * service, then uses its iterator (created automatically by the enhanced-for
 * loop) to yield instances of the service providers that are located:
 *
 * <pre>{@code
 *     ServiceLoader<CodecFactory> loader = ServiceLoader.load(CodecFactory.class);
 *     for (CodecFactory factory : loader) {
 *         Encoder enc = factory.getEncoder("PNG");
 *         if (enc != null)
 *             ... use enc to encode a PNG file
 *             break;
 *         }
 * }</pre>
 *
 * <p> If this code resides in a module, then in order to refer to the
 * {@code com.example.CodecFactory} interface, the module declaration would
 * require the module which exports the interface. The module declaration would
 * also specify use of {@code com.example.CodecFactory}:
 * <pre>{@code
 *     requires com.example.codec.core;
 *     uses com.example.CodecFactory;
 * }</pre>
 *
 * <p> Sometimes an application may wish to inspect a service provider before
 * instantiating it, in order to determine if an instance of that service
 * provider would be useful. For example, a service provider for {@code
 * CodecFactory} that is capable of producing a "PNG" encoder may be annotated
 * with {@code @PNG}. The following code uses service loader's {@code stream}
 * method to yield instances of {@code Provider<CodecFactory>} in contrast to
 * how the iterator yields instances of {@code CodecFactory}:
 * <pre>{@code
 *     ServiceLoader<CodecFactory> loader = ServiceLoader.load(CodecFactory.class);
 *     Set<CodecFactory> pngFactories = loader
 *            .stream()                                              // Note a below
 *            .filter(p -> p.type().isAnnotationPresent(PNG.class))  // Note b
 *            .map(Provider::get)                                    // Note c
 *            .collect(Collectors.toSet());
 * }</pre>
 * <ol type="a">
 *   <li> A stream of {@code Provider<CodecFactory>} objects </li>
 *   <li> {@code p.type()} yields a {@code Class<CodecFactory>} </li>
 *   <li> {@code get()} yields an instance of {@code CodecFactory} </li>
 * </ol>
 *
 * <h2> Designing services </h2>
 *
 * <p> A service is a single type, usually an interface or abstract class. A
 * concrete class can be used, but this is not recommended. The type may have
 * any accessibility. The methods of a service are highly domain-specific, so
 * this API specification cannot give concrete advice about their form or
 * function. However, there are two general guidelines:
 * <ol>
 *   <li><p> A service should declare as many methods as needed to allow service
 *   providers to communicate their domain-specific properties and other
 *   quality-of-implementation factors. An application which obtains a service
 *   loader for the service may then invoke these methods on each instance of
 *   a service provider, in order to choose the best provider for the
 *   application. </p></li>
 *   <li><p> A service should express whether its service providers are intended
 *   to be direct implementations of the service or to be an indirection
 *   mechanism such as a "proxy" or a "factory". Service providers tend to be
 *   indirection mechanisms when domain-specific objects are relatively
 *   expensive to instantiate; in this case, the service should be designed
 *   so that service providers are abstractions which create the "real"
 *   implementation on demand. For example, the {@code CodecFactory} service
 *   expresses through its name that its service providers are factories
 *   for codecs, rather than codecs themselves, because it may be expensive
 *   or complicated to produce certain codecs. </p></li>
 * </ol>
 *
 * <h2> <a id="developing-service-providers">Developing service providers</a> </h2>
 *
 * <p> A service provider is a single type, usually a concrete class. An
 * interface or abstract class is permitted because it may declare a static
 * provider method, discussed later. The type must be public and must not be
 * an inner class.
 *
 * <p> A service provider and its supporting code may be developed in a module,
 * which is then deployed on the application module path or in a modular
 * image. Alternatively, a service provider and its supporting code may be
 * packaged as a JAR file and deployed on the application class path. The
 * advantage of developing a service provider in a module is that the provider
 * can be fully encapsulated to hide all details of its implementation.
 *
 * <p> An application that obtains a service loader for a given service is
 * indifferent to whether providers of the service are deployed in modules or
 * packaged as JAR files. The application instantiates service providers via
 * the service loader's iterator, or via {@link Provider Provider} objects in
 * the service loader's stream, without knowledge of the service providers'
 * locations.
 *
 * <h2> Deploying service providers as modules </h2>
 *
 * <p> A service provider that is developed in a module must be specified in a
 * <i>provides</i> directive in the module declaration. The provides directive
 * specifies both the service and the service provider; this helps to locate the
 * provider when another module, with a <i>uses</i> directive for the service,
 * obtains a service loader for the service. It is strongly recommended that the
 * module does not export the package containing the service provider. There is
 * no support for a module specifying, in a <i>provides</i> directive, a service
 * provider in another module.
 *
 * <p> A service provider that is developed in a module has no control over when
 * it is instantiated, since that occurs at the behest of the application, but it
 * does have control over how it is instantiated:
 *
 * <ul>
 *
 *   <li> If the service provider declares a provider method, then the service
 *   loader invokes that method to obtain an instance of the service provider. A
 *   provider method is a public static method named "provider" with no formal
 *   parameters and a return type that is assignable to the service's interface
 *   or class.
 *   <p> In this case, the service provider itself need not be assignable to the
 *   service's interface or class. </li>
 *
 *   <li> If the service provider does not declare a provider method, then the
 *   service provider is instantiated directly, via its provider constructor. A
 *   provider constructor is a public constructor with no formal parameters.
 *   <p> In this case, the service provider must be assignable to the service's
 *   interface or class </li>
 *
 * </ul>
 *
 * <p> A service provider that is deployed as an
 * {@linkplain java.lang.module.ModuleDescriptor#isAutomatic automatic module} on
 * the application module path must have a provider constructor. There is no
 * support for a provider method in this case.
 *
 * <p> As an example, suppose a module specifies the following directive:
 * <pre>{@code
 *     provides com.example.CodecFactory with com.example.impl.StandardCodecs,
 *              com.example.impl.ExtendedCodecsFactory;
 * }</pre>
 *
 * <p> where
 *
 * <ul>
 *   <li> {@code com.example.CodecFactory} is the two-method service from
 *   earlier. </li>
 *
 *   <li> {@code com.example.impl.StandardCodecs} is a public class that implements
 *   {@code CodecFactory} and has a public no-args constructor. </li>
 *
 *   <li> {@code com.example.impl.ExtendedCodecsFactory} is a public class that
 *   does not implement CodecFactory, but it declares a public static no-args
 *   method named "provider" with a return type of {@code CodecFactory}. </li>
 * </ul>
 *
 * <p> A service loader will instantiate {@code StandardCodecs} via its
 * constructor, and will instantiate {@code ExtendedCodecsFactory} by invoking
 * its {@code provider} method. The requirement that the provider constructor or
 * provider method is public helps to document the intent that the class (that is,
 * the service provider) will be instantiated by an entity (that is, a service
 * loader) which is outside the class's package.
 *
 * <h2> Deploying service providers on the class path </h2>
 *
 * A service provider that is packaged as a JAR file for the class path is
 * identified by placing a <i>provider-configuration file</i> in the resource
 * directory {@code META-INF/services}. The name of the provider-configuration
 * file is the fully qualified binary name of the service. The provider-configuration
 * file contains a list of fully qualified binary names of service providers, one
 * per line.
 *
 * <p> For example, suppose the service provider
 * {@code com.example.impl.StandardCodecs} is packaged in a JAR file for the
 * class path. The JAR file will contain a provider-configuration file named:
 *
 * <blockquote>{@code
 *     META-INF/services/com.example.CodecFactory
 * }</blockquote>
 *
 * that contains the line:
 *
 * <blockquote>{@code
 *     com.example.impl.StandardCodecs # Standard codecs
 * }</blockquote>
 *
 * <p><a id="format">The provider-configuration file must be encoded in UTF-8. </a>
 * Space and tab characters surrounding each service provider's name, as well as
 * blank lines, are ignored. The comment character is {@code '#'}
 * ({@code U+0023} <span style="font-size:smaller;">NUMBER SIGN</span>);
 * on each line all characters following the first comment character are ignored.
 * If a service provider class name is listed more than once in a
 * provider-configuration file then the duplicate is ignored. If a service
 * provider class is named in more than one configuration file then the duplicate
 * is ignored.
 *
 * <p> A service provider that is mentioned in a provider-configuration file may
 * be located in the same JAR file as the provider-configuration file or in a
 * different JAR file. The service provider must be visible from the class loader
 * that is initially queried to locate the provider-configuration file; this is
 * not necessarily the class loader which ultimately locates the
 * provider-configuration file.
 *
 * <h2> Timing of provider discovery </h2>
 *
 * <p> Service providers are loaded and instantiated lazily, that is, on demand.
 * A service loader maintains a cache of the providers that have been loaded so
 * far. Each invocation of the {@code iterator} method returns an {@code Iterator}
 * that first yields all of the elements cached from previous iteration, in
 * instantiation order, and then lazily locates and instantiates any remaining
 * providers, adding each one to the cache in turn. Similarly, each invocation
 * of the stream method returns a {@code Stream} that first processes all
 * providers loaded by previous stream operations, in load order, and then lazily
 * locates any remaining providers. Caches are cleared via the {@link #reload
 * reload} method.
 *
 * <h2> <a id="errors">Errors</a> </h2>
 *
 * <p> When using the service loader's {@code iterator}, the {@link
 * Iterator#hasNext() hasNext} and {@link Iterator#next() next} methods will
 * fail with {@link ServiceConfigurationError} if an error occurs locating,
 * loading or instantiating a service provider. When processing the service
 * loader's stream then {@code ServiceConfigurationError} may be thrown by any
 * method that causes a service provider to be located or loaded.
 *
 * <p> When loading or instantiating a service provider in a module, {@code
 * ServiceConfigurationError} can be thrown for the following reasons:
 *
 * <ul>
 *
 *   <li> The service provider cannot be loaded. </li>
 *
 *   <li> The service provider does not declare a provider method, and either
 *   it is not assignable to the service's interface/class or does not have a
 *   provider constructor. </li>
 *
 *   <li> The service provider declares a public static no-args method named
 *   "provider" with a return type that is not assignable to the service's
 *   interface or class. </li>
 *
 *   <li> The service provider class file has more than one public static
 *   no-args method named "{@code provider}". </li>
 *
 *   <li> The service provider declares a provider method and it fails by
 *   returning {@code null} or throwing an exception. </li>
 *
 *   <li> The service provider does not declare a provider method, and its
 *   provider constructor fails by throwing an exception. </li>
 *
 * </ul>
 *
 * <p> When reading a provider-configuration file, or loading or instantiating
 * a provider class named in a provider-configuration file, then {@code
 * ServiceConfigurationError} can be thrown for the following reasons:
 *
 * <ul>
 *
 *   <li> The format of the provider-configuration file violates the <a
 *   href="ServiceLoader.html#format">format</a> specified above; </li>
 *
 *   <li> An {@link IOException IOException} occurs while reading the
 *   provider-configuration file; </li>
 *
 *   <li> A service provider cannot be loaded; </li>
 *
 *   <li> A service provider is not assignable to the service's interface or
 *   class, or does not define a provider constructor, or cannot be
 *   instantiated. </li>
 *
 * </ul>
 *
 * <h2> Security </h2>
 *
 * <p> Service loaders always execute in the security context of the caller
 * of the iterator or stream methods and may also be restricted by the security
 * context of the caller that created the service loader.
 * Trusted system code should typically invoke the methods in this class, and
 * the methods of the iterators which they return, from within a privileged
 * security context.
 *
 * <h2> Concurrency </h2>
 *
 * <p> Instances of this class are not safe for use by multiple concurrent
 * threads.
 *
 * <h3> Null handling </h3>
 *
 * <p> Unless otherwise specified, passing a {@code null} argument to any
 * method in this class will cause a {@link NullPointerException} to be thrown.
 *
 * @param  <S>
 *         The type of the service to be loaded by this loader
 *
 * @author Mark Reinhold
 * @since 1.6
 * @revised 9
 */

public final class ServiceLoader<S>
    implements Iterable<S>
{
    // The class or interface representing the service being loaded
    private final Class<S> service;

    // The class of the service type
    private final String serviceName;

    // The module layer used to locate providers; null when locating
    // providers using a class loader
    private final ModuleLayer layer;

    // The class loader used to locate, load, and instantiate providers;
    // null when locating provider using a module layer
    private final ClassLoader loader;

    // The access control context taken when the ServiceLoader is created
    @SuppressWarnings("removal")
    private final AccessControlContext acc;

    // The lazy-lookup iterator for iterator operations
    private Iterator<Provider<S>> lookupIterator1;
    private final List<S> instantiatedProviders = new ArrayList<>();

    // The lazy-lookup iterator for stream operations
    private Iterator<Provider<S>> lookupIterator2;
    private final List<Provider<S>> loadedProviders = new ArrayList<>();
    private boolean loadedAllProviders; // true when all providers loaded

    // Incremented when reload is called
    private int reloadCount;

    private static JavaLangAccess LANG_ACCESS;
    static {
        LANG_ACCESS = SharedSecrets.getJavaLangAccess();
    }

    /**
     * Represents a service provider located by {@code ServiceLoader}.
     *
     * <p> When using a loader's {@link ServiceLoader#stream() stream()} method
     * then the elements are of type {@code Provider}. This allows processing
     * to select or filter on the provider class without instantiating the
     * provider. </p>
     *
     * @param  <S> The service type
     * @since 9
     */
    public static interface Provider<S> extends Supplier<S> {
        /**
         * Returns the provider type. There is no guarantee that this type is
         * accessible or that it has a public no-args constructor. The {@link
         * #get() get()} method should be used to obtain the provider instance.
         *
         * <p> When a module declares that the provider class is created by a
         * provider factory then this method returns the return type of its
         * public static "{@code provider()}" method.
         *
         * @return The provider type
         */
        Class<? extends S> type();

        /**
         * Returns an instance of the provider.
         *
         * @return An instance of the provider.
         *
         * @throws ServiceConfigurationError
         *         If the service provider cannot be instantiated, or in the
         *         case of a provider factory, the public static
         *         "{@code provider()}" method returns {@code null} or throws
         *         an error or exception. The {@code ServiceConfigurationError}
         *         will carry an appropriate cause where possible.
         */
        @Override S get();
    }

    /**
     * Initializes a new instance of this class for locating service providers
     * in a module layer.
     *
     * @throws ServiceConfigurationError
     *         If {@code svc} is not accessible to {@code caller} or the caller
     *         module does not use the service type.
     */
    @SuppressWarnings("removal")
    private ServiceLoader(Class<?> caller, ModuleLayer layer, Class<S> svc) {
        Objects.requireNonNull(caller);
        Objects.requireNonNull(layer);
        Objects.requireNonNull(svc);
        checkCaller(caller, svc);

        this.service = svc;
        this.serviceName = svc.getName();
        this.layer = layer;
        this.loader = null;
        this.acc = (System.getSecurityManager() != null)
                ? AccessController.getContext()
                : null;
    }

    /**
     * Initializes a new instance of this class for locating service providers
     * via a class loader.
     *
     * @throws ServiceConfigurationError
     *         If {@code svc} is not accessible to {@code caller} or the caller
     *         module does not use the service type.
     */
    @SuppressWarnings("removal")
    private ServiceLoader(Class<?> caller, Class<S> svc, ClassLoader cl) {
        Objects.requireNonNull(svc);

        if (VM.isBooted()) {
            checkCaller(caller, svc);
            if (cl == null) {
                cl = ClassLoader.getSystemClassLoader();
            }
        } else {

            // if we get here then it means that ServiceLoader is being used
            // before the VM initialization has completed. At this point then
            // only code in the java.base should be executing.
            Module callerModule = caller.getModule();
            Module base = Object.class.getModule();
            Module svcModule = svc.getModule();
            if (callerModule != base || svcModule != base) {
                fail(svc, "not accessible to " + callerModule + " during VM init");
            }

            // restricted to boot loader during startup
            cl = null;
        }

        this.service = svc;
        this.serviceName = svc.getName();
        this.layer = null;
        this.loader = cl;
        this.acc = (System.getSecurityManager() != null)
                ? AccessController.getContext()
                : null;
    }

    /**
     * Initializes a new instance of this class for locating service providers
     * via a class loader.
     *
     * @apiNote For use by ResourceBundle
     *
     * @throws ServiceConfigurationError
     *         If the caller module does not use the service type.
     */
    @SuppressWarnings("removal")
    private ServiceLoader(Module callerModule, Class<S> svc, ClassLoader cl) {
        if (!callerModule.canUse(svc)) {
            fail(svc, callerModule + " does not declare `uses`");
        }

        this.service = Objects.requireNonNull(svc);
        this.serviceName = svc.getName();
        this.layer = null;
        this.loader = cl;
        this.acc = (System.getSecurityManager() != null)
                ? AccessController.getContext()
                : null;
    }

    /**
     * Checks that the given service type is accessible to types in the given
     * module, and check that the module declares that it uses the service type.
     */
    private static void checkCaller(Class<?> caller, Class<?> svc) {
        if (caller == null) {
            fail(svc, "no caller to check if it declares `uses`");
        }

        // Check access to the service type
        Module callerModule = caller.getModule();
        int mods = svc.getModifiers();
        if (!Reflection.verifyMemberAccess(caller, svc, null, mods)) {
            fail(svc, "service type not accessible to " + callerModule);
        }

        // If the caller is in a named module then it should "uses" the
        // service type
        if (!callerModule.canUse(svc)) {
            fail(svc, callerModule + " does not declare `uses`");
        }
    }

    private static void fail(Class<?> service, String msg, Throwable cause)
        throws ServiceConfigurationError
    {
        throw new ServiceConfigurationError(service.getName() + ": " + msg,
                                            cause);
    }

    private static void fail(Class<?> service, String msg)
        throws ServiceConfigurationError
    {
        throw new ServiceConfigurationError(service.getName() + ": " + msg);
    }

    private static void fail(Class<?> service, URL u, int line, String msg)
        throws ServiceConfigurationError
    {
        fail(service, u + ":" + line + ": " + msg);
    }

    /**
     * Returns {@code true} if the provider is in an explicit module
     */
    private boolean inExplicitModule(Class<?> clazz) {
        Module module = clazz.getModule();
        return module.isNamed() && !module.getDescriptor().isAutomatic();
    }

    /**
     * Returns the public static "provider" method if found.
     *
     * @throws ServiceConfigurationError if there is an error finding the
     *         provider method or there is more than one public static
     *         provider method
     */
    @SuppressWarnings("removal")
    private Method findStaticProviderMethod(Class<?> clazz) {
        List<Method> methods = null;
        try {
            methods = LANG_ACCESS.getDeclaredPublicMethods(clazz, "provider");
        } catch (Throwable x) {
            fail(service, "Unable to get public provider() method", x);
        }
        if (methods.isEmpty()) {
            // does not declare a public provider method
            return null;
        }

        // locate the static methods, can be at most one
        Method result = null;
        for (Method method : methods) {
            int mods = method.getModifiers();
            assert Modifier.isPublic(mods);
            if (Modifier.isStatic(mods)) {
                if (result != null) {
                    fail(service, clazz + " declares more than one"
                         + " public static provider() method");
                }
                result = method;
            }
        }
        if (result != null) {
            Method m = result;
            PrivilegedAction<Void> pa = () -> {
                m.setAccessible(true);
                return null;
            };
            AccessController.doPrivileged(pa);
        }
        return result;
    }

    /**
     * Returns the public no-arg constructor of a class.
     *
     * @throws ServiceConfigurationError if the class does not have
     *         public no-arg constructor
     */
    @SuppressWarnings("removal")
    private Constructor<?> getConstructor(Class<?> clazz) {
        PrivilegedExceptionAction<Constructor<?>> pa
            = new PrivilegedExceptionAction<>() {
                @Override
                public Constructor<?> run() throws Exception {
                    Constructor<?> ctor = clazz.getConstructor();
                    if (inExplicitModule(clazz))
                        ctor.setAccessible(true);
                    return ctor;
                }
            };
        Constructor<?> ctor = null;
        try {
            ctor = AccessController.doPrivileged(pa);
        } catch (Throwable x) {
            if (x instanceof PrivilegedActionException)
                x = x.getCause();
            String cn = clazz.getName();
            fail(service, cn + " Unable to get public no-arg constructor", x);
        }
        return ctor;
    }

    /**
     * A Provider implementation that supports invoking, with reduced
     * permissions, the static factory to obtain the provider or the
     * provider's no-arg constructor.
     */
    private static class ProviderImpl<S> implements Provider<S> {
        final Class<S> service;
        final Class<? extends S> type;
        final Method factoryMethod;  // factory method or null
        final Constructor<? extends S> ctor; // public no-args constructor or null
        @SuppressWarnings("removal")
        final AccessControlContext acc;

        ProviderImpl(Class<S> service,
                     Class<? extends S> type,
                     Method factoryMethod,
                     @SuppressWarnings("removal") AccessControlContext acc) {
            this.service = service;
            this.type = type;
            this.factoryMethod = factoryMethod;
            this.ctor = null;
            this.acc = acc;
        }

        ProviderImpl(Class<S> service,
                     Class<? extends S> type,
                     Constructor<? extends S> ctor,
                     @SuppressWarnings("removal") AccessControlContext acc) {
            this.service = service;
            this.type = type;
            this.factoryMethod = null;
            this.ctor = ctor;
            this.acc = acc;
        }

        @Override
        public Class<? extends S> type() {
            return type;
        }

        @Override
        public S get() {
            if (factoryMethod != null) {
                return invokeFactoryMethod();
            } else {
                return newInstance();
            }
        }

        /**
         * Invokes the provider's "provider" method to instantiate a provider.
         * When running with a security manager then the method runs with
         * permissions that are restricted by the security context of whatever
         * created this loader.
         */
        @SuppressWarnings("removal")
        private S invokeFactoryMethod() {
            Object result = null;
            Throwable exc = null;
            if (acc == null) {
                try {
                    result = factoryMethod.invoke(null);
                } catch (Throwable x) {
                    exc = x;
                }
            } else {
                PrivilegedExceptionAction<?> pa = new PrivilegedExceptionAction<>() {
                    @Override
                    public Object run() throws Exception {
                        return factoryMethod.invoke(null);
                    }
                };
                // invoke factory method with permissions restricted by acc
                try {
                    result = AccessController.doPrivileged(pa, acc);
                } catch (Throwable x) {
                    if (x instanceof PrivilegedActionException)
                        x = x.getCause();
                    exc = x;
                }
            }
            if (exc != null) {
                if (exc instanceof InvocationTargetException)
                    exc = exc.getCause();
                fail(service, factoryMethod + " failed", exc);
            }
            if (result == null) {
                fail(service, factoryMethod + " returned null");
            }
            @SuppressWarnings("unchecked")
            S p = (S) result;
            return p;
        }

        /**
         * Invokes Constructor::newInstance to instantiate a provider. When running
         * with a security manager then the constructor runs with permissions that
         * are restricted by the security context of whatever created this loader.
         */
        @SuppressWarnings("removal")
        private S newInstance() {
            S p = null;
            Throwable exc = null;
            if (acc == null) {
                try {
                    p = ctor.newInstance();
                } catch (Throwable x) {
                    exc = x;
                }
            } else {
                PrivilegedExceptionAction<S> pa = new PrivilegedExceptionAction<>() {
                    @Override
                    public S run() throws Exception {
                        return ctor.newInstance();
                    }
                };
                // invoke constructor with permissions restricted by acc
                try {
                    p = AccessController.doPrivileged(pa, acc);
                } catch (Throwable x) {
                    if (x instanceof PrivilegedActionException)
                        x = x.getCause();
                    exc = x;
                }
            }
            if (exc != null) {
                if (exc instanceof InvocationTargetException)
                    exc = exc.getCause();
                String cn = ctor.getDeclaringClass().getName();
                fail(service,
                     "Provider " + cn + " could not be instantiated", exc);
            }
            return p;
        }

        // For now, equals/hashCode uses the access control context to ensure
        // that two Providers created with different contexts are not equal
        // when running with a security manager.

        @Override
        public int hashCode() {
            return Objects.hash(service, type, acc);
        }

        @Override
        public boolean equals(Object ob) {
            return ob instanceof @SuppressWarnings("unchecked")ProviderImpl<?> that
                    && this.service == that.service
                    && this.type == that.type
                    && Objects.equals(this.acc, that.acc);
        }
    }

    /**
     * Loads a service provider in a module.
     *
     * Returns {@code null} if the service provider's module doesn't read
     * the module with the service type.
     *
     * @throws ServiceConfigurationError if the class cannot be loaded or
     *         isn't the expected sub-type (or doesn't define a provider
     *         factory method that returns the expected type)
     */
    @SuppressWarnings("removal")
    private Provider<S> loadProvider(ServiceProvider provider) {
        Module module = provider.module();
        if (!module.canRead(service.getModule())) {
            // module does not read the module with the service type
            return null;
        }

        String cn = provider.providerName();
        Class<?> clazz = null;
        if (acc == null) {
            try {
                clazz = Class.forName(module, cn);
            } catch (LinkageError e) {
                fail(service, "Unable to load " + cn, e);
            }
        } else {
            PrivilegedExceptionAction<Class<?>> pa = () -> Class.forName(module, cn);
            try {
                clazz = AccessController.doPrivileged(pa);
            } catch (Throwable x) {
                if (x instanceof PrivilegedActionException)
                    x = x.getCause();
                fail(service, "Unable to load " + cn, x);
                return null;
            }
        }
        if (clazz == null) {
            fail(service, "Provider " + cn + " not found");
        }

        int mods = clazz.getModifiers();
        if (!Modifier.isPublic(mods)) {
            fail(service, clazz + " is not public");
        }

        // if provider in explicit module then check for static factory method
        if (inExplicitModule(clazz)) {
            Method factoryMethod = findStaticProviderMethod(clazz);
            if (factoryMethod != null) {
                Class<?> returnType = factoryMethod.getReturnType();
                if (!service.isAssignableFrom(returnType)) {
                    fail(service, factoryMethod + " return type not a subtype");
                }

                @SuppressWarnings("unchecked")
                Class<? extends S> type = (Class<? extends S>) returnType;
                return new ProviderImpl<S>(service, type, factoryMethod, acc);
            }
        }

        // no factory method so must be a subtype
        if (!service.isAssignableFrom(clazz)) {
            fail(service, clazz.getName() + " not a subtype");
        }

        @SuppressWarnings("unchecked")
        Class<? extends S> type = (Class<? extends S>) clazz;
        @SuppressWarnings("unchecked")
        Constructor<? extends S> ctor = (Constructor<? extends S> ) getConstructor(clazz);
        return new ProviderImpl<S>(service, type, ctor, acc);
    }

    /**
     * Implements lazy service provider lookup of service providers that
     * are provided by modules in a module layer (or parent layers)
     */
    private final class LayerLookupIterator<T>
        implements Iterator<Provider<T>>
    {
        Deque<ModuleLayer> stack = new ArrayDeque<>();
        Set<ModuleLayer> visited = new HashSet<>();
        Iterator<ServiceProvider> iterator;

        Provider<T> nextProvider;
        ServiceConfigurationError nextError;

        LayerLookupIterator() {
            visited.add(layer);
            stack.push(layer);
        }

        private Iterator<ServiceProvider> providers(ModuleLayer layer) {
            ServicesCatalog catalog = LANG_ACCESS.getServicesCatalog(layer);
            return catalog.findServices(serviceName).iterator();
        }

        @Override
        public boolean hasNext() {
            while (nextProvider == null && nextError == null) {
                // get next provider to load
                while (iterator == null || !iterator.hasNext()) {
                    // next layer (DFS order)
                    if (stack.isEmpty())
                        return false;

                    ModuleLayer layer = stack.pop();
                    List<ModuleLayer> parents = layer.parents();
                    for (int i = parents.size() - 1; i >= 0; i--) {
                        ModuleLayer parent = parents.get(i);
                        if (visited.add(parent)) {
                            stack.push(parent);
                        }
                    }
                    iterator = providers(layer);
                }

                // attempt to load provider
                ServiceProvider provider = iterator.next();
                try {
                    @SuppressWarnings("unchecked")
                    Provider<T> next = (Provider<T>) loadProvider(provider);
                    nextProvider = next;
                } catch (ServiceConfigurationError e) {
                    nextError = e;
                }
            }
            return true;
        }

        @Override
        public Provider<T> next() {
            if (!hasNext())
                throw new NoSuchElementException();

            Provider<T> provider = nextProvider;
            if (provider != null) {
                nextProvider = null;
                return provider;
            } else {
                ServiceConfigurationError e = nextError;
                assert e != null;
                nextError = null;
                throw e;
            }
        }
    }

    /**
     * Implements lazy service provider lookup of service providers that
     * are provided by modules defined to a class loader or to modules in
     * layers with a module defined to the class loader.
     */
    private final class ModuleServicesLookupIterator<T>
        implements Iterator<Provider<T>>
    {
        ClassLoader currentLoader;
        Iterator<ServiceProvider> iterator;

        Provider<T> nextProvider;
        ServiceConfigurationError nextError;

        ModuleServicesLookupIterator() {
            this.currentLoader = loader;
            this.iterator = iteratorFor(loader);
        }

        /**
         * Returns iterator to iterate over the implementations of {@code
         * service} in the given layer.
         */
        private List<ServiceProvider> providers(ModuleLayer layer) {
            ServicesCatalog catalog = LANG_ACCESS.getServicesCatalog(layer);
            return catalog.findServices(serviceName);
        }

        /**
         * Returns the class loader that a module is defined to
         */
        @SuppressWarnings("removal")
        private ClassLoader loaderFor(Module module) {
            SecurityManager sm = System.getSecurityManager();
            if (sm == null) {
                return module.getClassLoader();
            } else {
                PrivilegedAction<ClassLoader> pa = module::getClassLoader;
                return AccessController.doPrivileged(pa);
            }
        }

        /**
         * Returns an iterator to iterate over the implementations of {@code
         * service} in modules defined to the given class loader or in custom
         * layers with a module defined to this class loader.
         */
        private Iterator<ServiceProvider> iteratorFor(ClassLoader loader) {
            // modules defined to the class loader
            ServicesCatalog catalog;
            if (loader == null) {
                catalog = BootLoader.getServicesCatalog();
            } else {
                catalog = ServicesCatalog.getServicesCatalogOrNull(loader);
            }
            List<ServiceProvider> providers;
            if (catalog == null) {
                providers = List.of();
            } else {
                providers = catalog.findServices(serviceName);
            }

            // modules in layers that define modules to the class loader
            ClassLoader platformClassLoader = ClassLoaders.platformClassLoader();
            if (loader == null || loader == platformClassLoader) {
                return providers.iterator();
            } else {
                List<ServiceProvider> allProviders = new ArrayList<>(providers);
                Iterator<ModuleLayer> iterator = LANG_ACCESS.layers(loader).iterator();
                while (iterator.hasNext()) {
                    ModuleLayer layer = iterator.next();
                    for (ServiceProvider sp : providers(layer)) {
                        ClassLoader l = loaderFor(sp.module());
                        if (l != null && l != platformClassLoader) {
                            allProviders.add(sp);
                        }
                    }
                }
                return allProviders.iterator();
            }
        }

        @Override
        public boolean hasNext() {
            while (nextProvider == null && nextError == null) {
                // get next provider to load
                while (!iterator.hasNext()) {
                    if (currentLoader == null) {
                        return false;
                    } else {
                        currentLoader = currentLoader.getParent();
                        iterator = iteratorFor(currentLoader);
                    }
                }

                // attempt to load provider
                ServiceProvider provider = iterator.next();
                try {
                    @SuppressWarnings("unchecked")
                    Provider<T> next = (Provider<T>) loadProvider(provider);
                    nextProvider = next;
                } catch (ServiceConfigurationError e) {
                    nextError = e;
                }
            }
            return true;
        }

        @Override
        public Provider<T> next() {
            if (!hasNext())
                throw new NoSuchElementException();

            Provider<T> provider = nextProvider;
            if (provider != null) {
                nextProvider = null;
                return provider;
            } else {
                ServiceConfigurationError e = nextError;
                assert e != null;
                nextError = null;
                throw e;
            }
        }
    }

    /**
     * Implements lazy service provider lookup where the service providers are
     * configured via service configuration files. Service providers in named
     * modules are silently ignored by this lookup iterator.
     */
    private final class LazyClassPathLookupIterator<T>
        implements Iterator<Provider<T>>
    {
        static final String PREFIX = "META-INF/services/";

        Set<String> providerNames = new HashSet<>();  // to avoid duplicates
        Enumeration<URL> configs;
        Iterator<String> pending;

        Provider<T> nextProvider;
        ServiceConfigurationError nextError;

        LazyClassPathLookupIterator() { }

        /**
         * Parse a single line from the given configuration file, adding the
         * name on the line to set of names if not already seen.
         */
        private int parseLine(URL u, BufferedReader r, int lc, Set<String> names)
            throws IOException
        {
            String ln = r.readLine();
            if (ln == null) {
                return -1;
            }
            int ci = ln.indexOf('#');
            if (ci >= 0) ln = ln.substring(0, ci);
            ln = ln.trim();
            int n = ln.length();
            if (n != 0) {
                if ((ln.indexOf(' ') >= 0) || (ln.indexOf('\t') >= 0))
                    fail(service, u, lc, "Illegal configuration-file syntax");
                int cp = ln.codePointAt(0);
                if (!Character.isJavaIdentifierStart(cp))
                    fail(service, u, lc, "Illegal provider-class name: " + ln);
                int start = Character.charCount(cp);
                for (int i = start; i < n; i += Character.charCount(cp)) {
                    cp = ln.codePointAt(i);
                    if (!Character.isJavaIdentifierPart(cp) && (cp != '.'))
                        fail(service, u, lc, "Illegal provider-class name: " + ln);
                }
                if (providerNames.add(ln)) {
                    names.add(ln);
                }
            }
            return lc + 1;
        }

        /**
         * Parse the content of the given URL as a provider-configuration file.
         */
        private Iterator<String> parse(URL u) {
            Set<String> names = new LinkedHashSet<>(); // preserve insertion order
            try {
                URLConnection uc = u.openConnection();
                uc.setUseCaches(false);
                try (InputStream in = uc.getInputStream();
                     BufferedReader r
                         = new BufferedReader(new InputStreamReader(in, UTF_8.INSTANCE)))
                {
                    int lc = 1;
                    while ((lc = parseLine(u, r, lc, names)) >= 0);
                }
            } catch (IOException x) {
                fail(service, "Error accessing configuration file", x);
            }
            return names.iterator();
        }

        /**
         * Loads and returns the next provider class.
         */
        private Class<?> nextProviderClass() {
            if (configs == null) {
                try {
                    String fullName = PREFIX + service.getName();
                    if (loader == null) {
                        configs = ClassLoader.getSystemResources(fullName);
                    } else if (loader == ClassLoaders.platformClassLoader()) {
                        // The platform classloader doesn't have a class path,
                        // but the boot loader might.
                        if (BootLoader.hasClassPath()) {
                            configs = BootLoader.findResources(fullName);
                        } else {
                            configs = Collections.emptyEnumeration();
                        }
                    } else {
                        configs = loader.getResources(fullName);
                    }
                } catch (IOException x) {
                    fail(service, "Error locating configuration files", x);
                }
            }
            while ((pending == null) || !pending.hasNext()) {
                if (!configs.hasMoreElements()) {
                    return null;
                }
                pending = parse(configs.nextElement());
            }
            String cn = pending.next();
            try {
                return Class.forName(cn, false, loader);
            } catch (ClassNotFoundException x) {
                fail(service, "Provider " + cn + " not found");
                return null;
            }
        }

        @SuppressWarnings("unchecked")
        private boolean hasNextService() {
            while (nextProvider == null && nextError == null) {
                try {
                    Class<?> clazz = nextProviderClass();
                    if (clazz == null)
                        return false;

                    if (clazz.getModule().isNamed()) {
                        // ignore class if in named module
                        continue;
                    }

                    if (service.isAssignableFrom(clazz)) {
                        Class<? extends S> type = (Class<? extends S>) clazz;
                        Constructor<? extends S> ctor
                            = (Constructor<? extends S>)getConstructor(clazz);
                        ProviderImpl<S> p = new ProviderImpl<S>(service, type, ctor, acc);
                        nextProvider = (ProviderImpl<T>) p;
                    } else {
                        fail(service, clazz.getName() + " not a subtype");
                    }
                } catch (ServiceConfigurationError e) {
                    nextError = e;
                }
            }
            return true;
        }

        private Provider<T> nextService() {
            if (!hasNextService())
                throw new NoSuchElementException();

            Provider<T> provider = nextProvider;
            if (provider != null) {
                nextProvider = null;
                return provider;
            } else {
                ServiceConfigurationError e = nextError;
                assert e != null;
                nextError = null;
                throw e;
            }
        }

        @SuppressWarnings("removal")
        @Override
        public boolean hasNext() {
            if (acc == null) {
                return hasNextService();
            } else {
                PrivilegedAction<Boolean> action = new PrivilegedAction<>() {
                    public Boolean run() { return hasNextService(); }
                };
                return AccessController.doPrivileged(action, acc);
            }
        }

        @SuppressWarnings("removal")
        @Override
        public Provider<T> next() {
            if (acc == null) {
                return nextService();
            } else {
                PrivilegedAction<Provider<T>> action = new PrivilegedAction<>() {
                    public Provider<T> run() { return nextService(); }
                };
                return AccessController.doPrivileged(action, acc);
            }
        }
    }

    /**
     * Returns a new lookup iterator.
     */
    private Iterator<Provider<S>> newLookupIterator() {
        assert layer == null || loader == null;
        if (layer != null) {
            return new LayerLookupIterator<>();
        } else {
            Iterator<Provider<S>> first = new ModuleServicesLookupIterator<>();
            Iterator<Provider<S>> second = new LazyClassPathLookupIterator<>();
            return new Iterator<Provider<S>>() {
                @Override
                public boolean hasNext() {
                    return (first.hasNext() || second.hasNext());
                }
                @Override
                public Provider<S> next() {
                    if (first.hasNext()) {
                        return first.next();
                    } else if (second.hasNext()) {
                        return second.next();
                    } else {
                        throw new NoSuchElementException();
                    }
                }
            };
        }
    }

    /**
     * Returns an iterator to lazily load and instantiate the available
     * providers of this loader's service.
     *
     * <p> To achieve laziness the actual work of locating and instantiating
     * providers is done by the iterator itself. Its {@link Iterator#hasNext
     * hasNext} and {@link Iterator#next next} methods can therefore throw a
     * {@link ServiceConfigurationError} for any of the reasons specified in
     * the <a href="#errors">Errors</a> section above. To write robust code it
     * is only necessary to catch {@code ServiceConfigurationError} when using
     * the iterator. If an error is thrown then subsequent invocations of the
     * iterator will make a best effort to locate and instantiate the next
     * available provider, but in general such recovery cannot be guaranteed.
     *
     * <p> Caching: The iterator returned by this method first yields all of
     * the elements of the provider cache, in the order that they were loaded.
     * It then lazily loads and instantiates any remaining service providers,
     * adding each one to the cache in turn. If this loader's provider caches are
     * cleared by invoking the {@link #reload() reload} method then existing
     * iterators for this service loader should be discarded.
     * The {@code  hasNext} and {@code next} methods of the iterator throw {@link
     * java.util.ConcurrentModificationException ConcurrentModificationException}
     * if used after the provider cache has been cleared.
     *
     * <p> The iterator returned by this method does not support removal.
     * Invoking its {@link java.util.Iterator#remove() remove} method will
     * cause an {@link UnsupportedOperationException} to be thrown.
     *
     * @apiNote Throwing an error in these cases may seem extreme.  The rationale
     * for this behavior is that a malformed provider-configuration file, like a
     * malformed class file, indicates a serious problem with the way the Java
     * virtual machine is configured or is being used.  As such it is preferable
     * to throw an error rather than try to recover or, even worse, fail silently.
     *
     * @return  An iterator that lazily loads providers for this loader's
     *          service
     *
     * @revised 9
     */
    public Iterator<S> iterator() {

        // create lookup iterator if needed
        if (lookupIterator1 == null) {
            lookupIterator1 = newLookupIterator();
        }

        return new Iterator<S>() {

            // record reload count
            final int expectedReloadCount = ServiceLoader.this.reloadCount;

            // index into the cached providers list
            int index;

            /**
             * Throws ConcurrentModificationException if the list of cached
             * providers has been cleared by reload.
             */
            private void checkReloadCount() {
                if (ServiceLoader.this.reloadCount != expectedReloadCount)
                    throw new ConcurrentModificationException();
            }

            @Override
            public boolean hasNext() {
                checkReloadCount();
                if (index < instantiatedProviders.size())
                    return true;
                return lookupIterator1.hasNext();
            }

            @Override
            public S next() {
                checkReloadCount();
                S next;
                if (index < instantiatedProviders.size()) {
                    next = instantiatedProviders.get(index);
                } else {
                    next = lookupIterator1.next().get();
                    instantiatedProviders.add(next);
                }
                index++;
                return next;
            }

        };
    }

    /**
     * Returns a stream to lazily load available providers of this loader's
     * service. The stream elements are of type {@link Provider Provider}, the
     * {@code Provider}'s {@link Provider#get() get} method must be invoked to
     * get or instantiate the provider.
     *
     * <p> To achieve laziness the actual work of locating providers is done
     * when processing the stream. If a service provider cannot be loaded for any
     * of the reasons specified in the <a href="#errors">Errors</a> section
     * above then {@link ServiceConfigurationError} is thrown by whatever method
     * caused the service provider to be loaded. </p>
     *
     * <p> Caching: When processing the stream then providers that were previously
     * loaded by stream operations are processed first, in load order. It then
     * lazily loads any remaining service providers. If this loader's provider
     * caches are cleared by invoking the {@link #reload() reload} method then
     * existing streams for this service loader should be discarded. The returned
     * stream's source {@link Spliterator spliterator} is <em>fail-fast</em> and
     * will throw {@link ConcurrentModificationException} if the provider cache
     * has been cleared. </p>
     *
     * <p> The following examples demonstrate usage. The first example creates
     * a stream of {@code CodecFactory} objects, the second example is the same
     * except that it sorts the providers by provider class name (and so locate
     * all providers).
     * <pre>{@code
     *    Stream<CodecFactory> providers = ServiceLoader.load(CodecFactory.class)
     *            .stream()
     *            .map(Provider::get);
     *
     *    Stream<CodecFactory> providers = ServiceLoader.load(CodecFactory.class)
     *            .stream()
     *            .sorted(Comparator.comparing(p -> p.type().getName()))
     *            .map(Provider::get);
     * }</pre>
     *
     * @return  A stream that lazily loads providers for this loader's service
     *
     * @since 9
     */
    public Stream<Provider<S>> stream() {
        // use cached providers as the source when all providers loaded
        if (loadedAllProviders) {
            return loadedProviders.stream();
        }

        // create lookup iterator if needed
        if (lookupIterator2 == null) {
            lookupIterator2 = newLookupIterator();
        }

        // use lookup iterator and cached providers as source
        Spliterator<Provider<S>> s = new ProviderSpliterator<>(lookupIterator2);
        return StreamSupport.stream(s, false);
    }

    private class ProviderSpliterator<T> implements Spliterator<Provider<T>> {
        final int expectedReloadCount = ServiceLoader.this.reloadCount;
        final Iterator<Provider<T>> iterator;
        int index;

        ProviderSpliterator(Iterator<Provider<T>> iterator) {
            this.iterator = iterator;
        }

        @Override
        public Spliterator<Provider<T>> trySplit() {
            return null;
        }

        @Override
        @SuppressWarnings("unchecked")
        public boolean tryAdvance(Consumer<? super Provider<T>> action) {
            if (ServiceLoader.this.reloadCount != expectedReloadCount)
                throw new ConcurrentModificationException();
            Provider<T> next = null;
            if (index < loadedProviders.size()) {
                next = (Provider<T>) loadedProviders.get(index++);
            } else if (iterator.hasNext()) {
                next = iterator.next();
                loadedProviders.add((Provider<S>)next);
                index++;
            } else {
                loadedAllProviders = true;
            }
            if (next != null) {
                action.accept(next);
                return true;
            } else {
                return false;
            }
        }

        @Override
        public int characteristics() {
            // not IMMUTABLE as structural interference possible
            // not NOTNULL so that the characteristics are a subset of the
            // characteristics when all Providers have been located.
            return Spliterator.ORDERED;
        }

        @Override
        public long estimateSize() {
            return Long.MAX_VALUE;
        }
    }

    /**
     * Creates a new service loader for the given service type, class
     * loader, and caller.
     *
     * @param  <S> the class of the service type
     *
     * @param  service
     *         The interface or abstract class representing the service
     *
     * @param  loader
     *         The class loader to be used to load provider-configuration files
     *         and provider classes, or {@code null} if the system class
     *         loader (or, failing that, the bootstrap class loader) is to be
     *         used
     *
     * @param  callerModule
     *         The caller's module for which a new service loader is created
     *
     * @return A new service loader
     */
    static <S> ServiceLoader<S> load(Class<S> service,
                                     ClassLoader loader,
                                     Module callerModule)
    {
        return new ServiceLoader<>(callerModule, service, loader);
    }

    /**
     * Creates a new service loader for the given service. The service loader
     * uses the given class loader as the starting point to locate service
     * providers for the service. The service loader's {@link #iterator()
     * iterator} and {@link #stream() stream} locate providers in both named
     * and unnamed modules, as follows:
     *
     * <ul>
     *   <li> <p> Step 1: Locate providers in named modules. </p>
     *
     *   <p> Service providers are located in all named modules of the class
     *   loader or to any class loader reachable via parent delegation. </p>
     *
     *   <p> In addition, if the class loader is not the bootstrap or {@linkplain
     *   ClassLoader#getPlatformClassLoader() platform class loader}, then service
     *   providers may be located in the named modules of other class loaders.
     *   Specifically, if the class loader, or any class loader reachable via
     *   parent delegation, has a module in a {@linkplain ModuleLayer module
     *   layer}, then service providers in all modules in the module layer are
     *   located.  </p>
     *
     *   <p> For example, suppose there is a module layer where each module is
     *   in its own class loader (see {@link ModuleLayer#defineModulesWithManyLoaders
     *   defineModulesWithManyLoaders}). If this {@code ServiceLoader.load} method
     *   is invoked to locate providers using any of the class loaders created for
     *   the module layer, then it will locate all of the providers in the module
     *   layer, irrespective of their defining class loader. </p>
     *
     *   <p> Ordering: The service loader will first locate any service providers
     *   in modules defined to the class loader, then its parent class loader,
     *   its parent parent, and so on to the bootstrap class loader. If a class
     *   loader has modules in a module layer then all providers in that module
     *   layer are located (irrespective of their class loader) before the
     *   providers in the parent class loader are located. The ordering of
     *   modules in same class loader, or the ordering of modules in a module
     *   layer, is not defined. </p>
     *
     *   <p> If a module declares more than one provider then the providers
     *   are located in the order that its module descriptor {@linkplain
     *   java.lang.module.ModuleDescriptor.Provides#providers() lists the
     *   providers}. Providers added dynamically by instrumentation agents (see
     *   {@link java.instrument/java.lang.instrument.Instrumentation#redefineModule redefineModule})
     *   are always located after providers declared by the module. </p> </li>
     *
     *   <li> <p> Step 2: Locate providers in unnamed modules. </p>
     *
     *   <p> Service providers in unnamed modules are located if their class names
     *   are listed in provider-configuration files located by the class loader's
     *   {@link ClassLoader#getResources(String) getResources} method. </p>
     *
     *   <p> The ordering is based on the order that the class loader's {@code
     *   getResources} method finds the service configuration files and within
     *   that, the order that the class names are listed in the file. </p>
     *
     *   <p> In a provider-configuration file, any mention of a service provider
     *   that is deployed in a named module is ignored. This is to avoid
     *   duplicates that would otherwise arise when a named module has both a
     *   <i>provides</i> directive and a provider-configuration file that mention
     *   the same service provider. </p>
     *
     *   <p> The provider class must be visible to the class loader. </p> </li>
     *
     * </ul>
     *
     * @apiNote If the class path of the class loader includes remote network
     * URLs then those URLs may be dereferenced in the process of searching for
     * provider-configuration files.
     *
     * <p> This activity is normal, although it may cause puzzling entries to be
     * created in web-server logs.  If a web server is not configured correctly,
     * however, then this activity may cause the provider-loading algorithm to fail
     * spuriously.
     *
     * <p> A web server should return an HTTP 404 (Not Found) response when a
     * requested resource does not exist.  Sometimes, however, web servers are
     * erroneously configured to return an HTTP 200 (OK) response along with a
     * helpful HTML error page in such cases.  This will cause a {@link
     * ServiceConfigurationError} to be thrown when this class attempts to parse
     * the HTML page as a provider-configuration file.  The best solution to this
     * problem is to fix the misconfigured web server to return the correct
     * response code (HTTP 404) along with the HTML error page.
     *
     * @param  <S> the class of the service type
     *
     * @param  service
     *         The interface or abstract class representing the service
     *
     * @param  loader
     *         The class loader to be used to load provider-configuration files
     *         and provider classes, or {@code null} if the system class
     *         loader (or, failing that, the bootstrap class loader) is to be
     *         used
     *
     * @return A new service loader
     *
     * @throws ServiceConfigurationError
     *         if the service type is not accessible to the caller or the
     *         caller is in an explicit module and its module descriptor does
     *         not declare that it uses {@code service}
     *
     * @revised 9
     */
<<<<<<< HEAD
    @CallerSensitive(CallerSensitive.Option.UNCONDITIONAL)
=======
    @CallerSensitive
    @SuppressWarnings("doclint:reference") // cross-module links
>>>>>>> 723037a7
    public static <S> ServiceLoader<S> load(Class<S> service,
                                            ClassLoader loader)
    {
        return new ServiceLoader<>(Reflection.getCallerClass(), service, loader);
    }

    /**
     * Creates a new service loader for the given service type, using the
     * current thread's {@linkplain java.lang.Thread#getContextClassLoader
     * context class loader}.
     *
     * <p> An invocation of this convenience method of the form
     * <pre>{@code
     *     ServiceLoader.load(service)
     * }</pre>
     *
     * is equivalent to
     *
     * <pre>{@code
     *     ServiceLoader.load(service, Thread.currentThread().getContextClassLoader())
     * }</pre>
     *
     * @apiNote Service loader objects obtained with this method should not be
     * cached VM-wide. For example, different applications in the same VM may
     * have different thread context class loaders. A lookup by one application
     * may locate a service provider that is only visible via its thread
     * context class loader and so is not suitable to be located by the other
     * application. Memory leaks can also arise. A thread local may be suited
     * to some applications.
     *
     * @param  <S> the class of the service type
     *
     * @param  service
     *         The interface or abstract class representing the service
     *
     * @return A new service loader
     *
     * @throws ServiceConfigurationError
     *         if the service type is not accessible to the caller or the
     *         caller is in an explicit module and its module descriptor does
     *         not declare that it uses {@code service}
     *
     * @revised 9
     */
    @CallerSensitive(CallerSensitive.Option.UNCONDITIONAL)
    public static <S> ServiceLoader<S> load(Class<S> service) {
        ClassLoader cl = Thread.currentThread().getContextClassLoader();
        return new ServiceLoader<>(Reflection.getCallerClass(), service, cl);
    }

    /**
     * Creates a new service loader for the given service type, using the
     * {@linkplain ClassLoader#getPlatformClassLoader() platform class loader}.
     *
     * <p> This convenience method is equivalent to: </p>
     *
     * <pre>{@code
     *     ServiceLoader.load(service, ClassLoader.getPlatformClassLoader())
     * }</pre>
     *
     * <p> This method is intended for use when only installed providers are
     * desired.  The resulting service will only find and load providers that
     * have been installed into the current Java virtual machine; providers on
     * the application's module path or class path will be ignored.
     *
     * @param  <S> the class of the service type
     *
     * @param  service
     *         The interface or abstract class representing the service
     *
     * @return A new service loader
     *
     * @throws ServiceConfigurationError
     *         if the service type is not accessible to the caller or the
     *         caller is in an explicit module and its module descriptor does
     *         not declare that it uses {@code service}
     *
     * @revised 9
     */
    @CallerSensitive(CallerSensitive.Option.UNCONDITIONAL)
    public static <S> ServiceLoader<S> loadInstalled(Class<S> service) {
        ClassLoader cl = ClassLoader.getPlatformClassLoader();
        return new ServiceLoader<>(Reflection.getCallerClass(), service, cl);
    }

    /**
     * Creates a new service loader for the given service type to load service
     * providers from modules in the given module layer and its ancestors. It
     * does not locate providers in unnamed modules. The ordering that the service
     * loader's {@link #iterator() iterator} and {@link #stream() stream} locate
     * providers and yield elements is as follows:
     *
     * <ul>
     *   <li><p> Providers are located in a module layer before locating providers
     *   in parent layers. Traversal of parent layers is depth-first with each
     *   layer visited at most once. For example, suppose L0 is the boot layer, L1
     *   and L2 are modules layers with L0 as their parent. Now suppose that L3 is
     *   created with L1 and L2 as the parents (in that order). Using a service
     *   loader to locate providers with L3 as the context will locate providers
     *   in the following order: L3, L1, L0, L2. </p></li>
     *
     *   <li><p> If a module declares more than one provider then the providers
     *   are located in the order that its module descriptor
     *   {@linkplain java.lang.module.ModuleDescriptor.Provides#providers()
     *   lists the providers}. Providers added dynamically by instrumentation
     *   agents are always located after providers declared by the module. </p></li>
     *
     *   <li><p> The ordering of modules in a module layer is not defined. </p></li>
     * </ul>
     *
     * @apiNote Unlike the other load methods defined here, the service type
     * is the second parameter. The reason for this is to avoid source
     * compatibility issues for code that uses {@code load(S, null)}.
     *
     * @param  <S> the class of the service type
     *
     * @param  layer
     *         The module layer
     *
     * @param  service
     *         The interface or abstract class representing the service
     *
     * @return A new service loader
     *
     * @throws ServiceConfigurationError
     *         if the service type is not accessible to the caller or the
     *         caller is in an explicit module and its module descriptor does
     *         not declare that it uses {@code service}
     *
     * @since 9
     */
    @CallerSensitive(CallerSensitive.Option.UNCONDITIONAL)
    public static <S> ServiceLoader<S> load(ModuleLayer layer, Class<S> service) {
        return new ServiceLoader<>(Reflection.getCallerClass(), layer, service);
    }

    /**
     * Load the first available service provider of this loader's service. This
     * convenience method is equivalent to invoking the {@link #iterator()
     * iterator()} method and obtaining the first element. It therefore
     * returns the first element from the provider cache if possible, it
     * otherwise attempts to load and instantiate the first provider.
     *
     * <p> The following example loads the first available service provider. If
     * no service providers are located then it uses a default implementation.
     * <pre>{@code
     *    CodecFactory factory = ServiceLoader.load(CodecFactory.class)
     *                                        .findFirst()
     *                                        .orElse(DEFAULT_CODECSET_FACTORY);
     * }</pre>
     * @return The first service provider or empty {@code Optional} if no
     *         service providers are located
     *
     * @throws ServiceConfigurationError
     *         If a provider class cannot be loaded for any of the reasons
     *         specified in the <a href="#errors">Errors</a> section above.
     *
     * @since 9
     */
    public Optional<S> findFirst() {
        Iterator<S> iterator = iterator();
        if (iterator.hasNext()) {
            return Optional.of(iterator.next());
        } else {
            return Optional.empty();
        }
    }

    /**
     * Clear this loader's provider cache so that all providers will be
     * reloaded.
     *
     * <p> After invoking this method, subsequent invocations of the {@link
     * #iterator() iterator} or {@link #stream() stream} methods will lazily
     * locate providers (and instantiate in the case of {@code iterator})
     * from scratch, just as is done by a newly-created service loader.
     *
     * <p> This method is intended for use in situations in which new service
     * providers can be installed into a running Java virtual machine.
     */
    public void reload() {
        lookupIterator1 = null;
        instantiatedProviders.clear();

        lookupIterator2 = null;
        loadedProviders.clear();
        loadedAllProviders = false;

        // increment count to allow CME be thrown
        reloadCount++;
    }

    /**
     * Returns a string describing this service.
     *
     * @return  A descriptive string
     */
    public String toString() {
        return "java.util.ServiceLoader[" + service.getName() + "]";
    }

}<|MERGE_RESOLUTION|>--- conflicted
+++ resolved
@@ -1646,12 +1646,8 @@
      *
      * @revised 9
      */
-<<<<<<< HEAD
     @CallerSensitive(CallerSensitive.Option.UNCONDITIONAL)
-=======
-    @CallerSensitive
     @SuppressWarnings("doclint:reference") // cross-module links
->>>>>>> 723037a7
     public static <S> ServiceLoader<S> load(Class<S> service,
                                             ClassLoader loader)
     {
