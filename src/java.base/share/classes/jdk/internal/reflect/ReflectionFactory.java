--- conflicted
+++ resolved
@@ -84,7 +84,6 @@
     // and NativeConstructorAccessorImpl
     private static boolean noInflation        = false;
     private static int     inflationThreshold = 15;
-    private static boolean useDirectMethodHandle = true;
 
     //
     // New implementation uses direct invocation of method handles
@@ -173,11 +172,7 @@
         }
         boolean isFinal = Modifier.isFinal(field.getModifiers());
         boolean isReadOnly = isFinal && (!override || langReflectAccess.isTrustedFinalField(field));
-<<<<<<< HEAD
-        if (VM.isModuleSystemInited()) {
-=======
         if (useFieldHandleAccessor()) {
->>>>>>> d366d15d
             return MethodHandleAccessorFactory.newFieldAccessor(field, isReadOnly);
         } else {
             return UnsafeFieldAccessorFactory.newFieldAccessor(field, isReadOnly);
@@ -193,32 +188,6 @@
             method = root;
         }
 
-<<<<<<< HEAD
-        if (!method.getDeclaringClass().isHidden()
-                && !ReflectUtil.isVMAnonymousClass(method.getDeclaringClass())) {
-            if (VM.isModuleSystemInited() || noInflation)
-                return createMethodAccessor(method);
-        }
-        NativeMethodAccessorImpl acc = new NativeMethodAccessorImpl(method);
-        DelegatingMethodAccessorImpl res = new DelegatingMethodAccessorImpl(acc);
-        acc.setParent(res);
-        return res;
-    }
-
-    static MethodAccessor createMethodAccessor(Method method) {
-        assert !method.getDeclaringClass().isHidden()
-                    && !ReflectUtil.isVMAnonymousClass(method.getDeclaringClass());
-        if (useDirectMethodHandle) {
-            assert VM.isModuleSystemInited();
-            return MethodHandleAccessorFactory.newMethodAccessor(method);
-        } else {
-            return new MethodAccessorGenerator().generateMethod(method.getDeclaringClass(),
-                                                                method.getName(),
-                                                                method.getParameterTypes(),
-                                                                method.getReturnType(),
-                                                                method.getExceptionTypes(),
-                                                                method.getModifiers());
-=======
         if (useMethodHandleAccessor()) {
             return MethodHandleAccessorFactory.newMethodAccessor(method, callerSensitive);
         } else {
@@ -228,7 +197,6 @@
                 NativeMethodAccessorImpl acc = new NativeMethodAccessorImpl(method);
                 return acc.getParent();
             }
->>>>>>> d366d15d
         }
     }
 
@@ -264,40 +232,6 @@
             c = root;
         }
 
-<<<<<<< HEAD
-        // Bootstrapping issue: since we use Class.newInstance() in
-        // the ConstructorAccessor generation process, we have to
-        // break the cycle here.
-        if (Reflection.isSubclassOf(declaringClass,
-                                    ConstructorAccessorImpl.class)) {
-            return new BootstrapConstructorAccessorImpl(c);
-        }
-
-        if (!c.getDeclaringClass().isHidden()
-                && !ReflectUtil.isVMAnonymousClass(c.getDeclaringClass())) {
-            if (VM.isModuleSystemInited() || noInflation)
-                return createConstructorAccessor(c);
-        }
-
-        NativeConstructorAccessorImpl acc = new NativeConstructorAccessorImpl(c);
-        DelegatingConstructorAccessorImpl res = new DelegatingConstructorAccessorImpl(acc);
-        acc.setParent(res);
-        return res;
-    }
-
-    static ConstructorAccessor createConstructorAccessor(Constructor<?> c) {
-        assert !c.getDeclaringClass().isHidden()
-                && !ReflectUtil.isVMAnonymousClass(c.getDeclaringClass());
-
-        if (useDirectMethodHandle) {
-            assert VM.isModuleSystemInited();
-            return MethodHandleAccessorFactory.newConstructorAccessor(c);
-        } else {
-            return new MethodAccessorGenerator().generateConstructor(c.getDeclaringClass(),
-                                                                     c.getParameterTypes(),
-                                                                     c.getExceptionTypes(),
-                                                                     c.getModifiers());
-=======
         if (useMethodHandleAccessor()) {
             return MethodHandleAccessorFactory.newConstructorAccessor(c);
         } else {
@@ -318,7 +252,6 @@
                 NativeConstructorAccessorImpl acc = new NativeConstructorAccessorImpl(c);
                 return acc.getParent();
             }
->>>>>>> d366d15d
         }
     }
 
@@ -754,11 +687,6 @@
             useNativeAccessorOnly = true;
         }
 
-        val = props.getProperty("jdk.reflect.useDirectMethodHandle");
-        if (val != null && val.equals("false")) {
-            useDirectMethodHandle = false;
-        }
-
         disableSerialConstructorChecks =
             "true".equals(props.getProperty("jdk.disableSerialConstructorChecks"));
 
