/*
 * Copyright (c) 2001, 2021, Oracle and/or its affiliates. All rights reserved.
 * DO NOT ALTER OR REMOVE COPYRIGHT NOTICES OR THIS FILE HEADER.
 *
 * This code is free software; you can redistribute it and/or modify it
 * under the terms of the GNU General Public License version 2 only, as
 * published by the Free Software Foundation.  Oracle designates this
 * particular file as subject to the "Classpath" exception as provided
 * by Oracle in the LICENSE file that accompanied this code.
 *
 * This code is distributed in the hope that it will be useful, but WITHOUT
 * ANY WARRANTY; without even the implied warranty of MERCHANTABILITY or
 * FITNESS FOR A PARTICULAR PURPOSE.  See the GNU General Public License
 * version 2 for more details (a copy is included in the LICENSE file that
 * accompanied this code).
 *
 * You should have received a copy of the GNU General Public License version
 * 2 along with this work; if not, write to the Free Software Foundation,
 * Inc., 51 Franklin St, Fifth Floor, Boston, MA 02110-1301 USA.
 *
 * Please contact Oracle, 500 Oracle Parkway, Redwood Shores, CA 94065 USA
 * or visit www.oracle.com if you need additional information or have any
 * questions.
 */

package jdk.internal.reflect;

import java.lang.reflect.Field;
import java.lang.reflect.Modifier;

/** Package-private implementation of the FieldAccessor interface
    which has access to all classes and all fields, regardless of
    language restrictions. See MagicAccessorImpl. */

abstract class FieldAccessorImpl extends MagicAccessorImpl
    implements FieldAccessor {
<<<<<<< HEAD
    protected final Field   field;

    protected FieldAccessorImpl(Field field) {
=======
    protected final Field field;

    FieldAccessorImpl(Field field) {
>>>>>>> d366d15d
        this.field = field;
    }

    /** Matches specification in {@link java.lang.reflect.Field} */
    public abstract Object get(Object obj)
        throws IllegalArgumentException;

    /** Matches specification in {@link java.lang.reflect.Field} */
    public abstract boolean getBoolean(Object obj)
        throws IllegalArgumentException;

    /** Matches specification in {@link java.lang.reflect.Field} */
    public abstract byte getByte(Object obj)
        throws IllegalArgumentException;

    /** Matches specification in {@link java.lang.reflect.Field} */
    public abstract char getChar(Object obj)
        throws IllegalArgumentException;

    /** Matches specification in {@link java.lang.reflect.Field} */
    public abstract short getShort(Object obj)
        throws IllegalArgumentException;

    /** Matches specification in {@link java.lang.reflect.Field} */
    public abstract int getInt(Object obj)
        throws IllegalArgumentException;

    /** Matches specification in {@link java.lang.reflect.Field} */
    public abstract long getLong(Object obj)
        throws IllegalArgumentException;

    /** Matches specification in {@link java.lang.reflect.Field} */
    public abstract float getFloat(Object obj)
        throws IllegalArgumentException;

    /** Matches specification in {@link java.lang.reflect.Field} */
    public abstract double getDouble(Object obj)
        throws IllegalArgumentException;

    /** Matches specification in {@link java.lang.reflect.Field} */
    public abstract void set(Object obj, Object value)
        throws IllegalArgumentException, IllegalAccessException;

    /** Matches specification in {@link java.lang.reflect.Field} */
    public abstract void setBoolean(Object obj, boolean z)
        throws IllegalArgumentException, IllegalAccessException;

    /** Matches specification in {@link java.lang.reflect.Field} */
    public abstract void setByte(Object obj, byte b)
        throws IllegalArgumentException, IllegalAccessException;

    /** Matches specification in {@link java.lang.reflect.Field} */
    public abstract void setChar(Object obj, char c)
        throws IllegalArgumentException, IllegalAccessException;

    /** Matches specification in {@link java.lang.reflect.Field} */
    public abstract void setShort(Object obj, short s)
        throws IllegalArgumentException, IllegalAccessException;

    /** Matches specification in {@link java.lang.reflect.Field} */
    public abstract void setInt(Object obj, int i)
        throws IllegalArgumentException, IllegalAccessException;

    /** Matches specification in {@link java.lang.reflect.Field} */
    public abstract void setLong(Object obj, long l)
        throws IllegalArgumentException, IllegalAccessException;

    /** Matches specification in {@link java.lang.reflect.Field} */
    public abstract void setFloat(Object obj, float f)
        throws IllegalArgumentException, IllegalAccessException;

    /** Matches specification in {@link java.lang.reflect.Field} */
    public abstract void setDouble(Object obj, double d)
        throws IllegalArgumentException, IllegalAccessException;


    protected void ensureObj(Object o) {
        // NOTE: will throw NullPointerException, as specified, if o is null
        if (!field.getDeclaringClass().isAssignableFrom(o.getClass())) {
            throwSetIllegalArgumentException(o);
        }
    }

<<<<<<< HEAD
    private String getQualifiedFieldName() {
=======
    protected String getQualifiedFieldName() {
>>>>>>> d366d15d
        return field.getDeclaringClass().getName() + "." +field.getName();
    }

    protected IllegalArgumentException newGetIllegalArgumentException(String type) {
        return new IllegalArgumentException(
                "Attempt to get "+field.getType().getName()+" field \"" +
                        getQualifiedFieldName() + "\" with illegal data type conversion to "+type
        );
    }

    protected void throwFinalFieldIllegalAccessException(String attemptedType,
                                                         String attemptedValue)
            throws IllegalAccessException {
        throw new IllegalAccessException(getSetMessage(attemptedType, attemptedValue));
<<<<<<< HEAD

    }
=======
    }

>>>>>>> d366d15d
    protected void throwFinalFieldIllegalAccessException(Object o) throws IllegalAccessException {
        throwFinalFieldIllegalAccessException(o != null ? o.getClass().getName() : "", "");
    }

    protected void throwFinalFieldIllegalAccessException(boolean z) throws IllegalAccessException {
        throwFinalFieldIllegalAccessException("boolean", Boolean.toString(z));
    }

    protected void throwFinalFieldIllegalAccessException(char b) throws IllegalAccessException {
        throwFinalFieldIllegalAccessException("char", Character.toString(b));
    }

    protected void throwFinalFieldIllegalAccessException(byte b) throws IllegalAccessException {
        throwFinalFieldIllegalAccessException("byte", Byte.toString(b));
    }

    protected void throwFinalFieldIllegalAccessException(short b) throws IllegalAccessException {
        throwFinalFieldIllegalAccessException("short", Short.toString(b));
    }

    protected void throwFinalFieldIllegalAccessException(int i) throws IllegalAccessException {
        throwFinalFieldIllegalAccessException("int", Integer.toString(i));
    }

    protected void throwFinalFieldIllegalAccessException(long i) throws IllegalAccessException {
        throwFinalFieldIllegalAccessException("long", Long.toString(i));
    }

    protected void throwFinalFieldIllegalAccessException(float f) throws IllegalAccessException {
        throwFinalFieldIllegalAccessException("float", Float.toString(f));
    }

    protected void throwFinalFieldIllegalAccessException(double f) throws IllegalAccessException {
        throwFinalFieldIllegalAccessException("double", Double.toString(f));
    }

    protected IllegalArgumentException newGetBooleanIllegalArgumentException() {
        return newGetIllegalArgumentException("boolean");
    }

    protected IllegalArgumentException newGetByteIllegalArgumentException() {
        return newGetIllegalArgumentException("byte");
    }

    protected IllegalArgumentException newGetCharIllegalArgumentException() {
        return newGetIllegalArgumentException("char");
    }

    protected IllegalArgumentException newGetShortIllegalArgumentException() {
        return newGetIllegalArgumentException("short");
    }

    protected IllegalArgumentException newGetIntIllegalArgumentException() {
        return newGetIllegalArgumentException("int");
    }

    protected IllegalArgumentException newGetLongIllegalArgumentException() {
        return newGetIllegalArgumentException("long");
    }

    protected IllegalArgumentException newGetFloatIllegalArgumentException() {
        return newGetIllegalArgumentException("float");
    }

    protected IllegalArgumentException newGetDoubleIllegalArgumentException() {
        return newGetIllegalArgumentException("double");
    }

    protected String getSetMessage(String attemptedType, String attemptedValue) {
        String err = "Can not set";
        if (Modifier.isStatic(field.getModifiers()))
            err += " static";
        if (Modifier.isFinal(field.getModifiers()))
            err += " final";
        err += " " + field.getType().getName() + " field " + getQualifiedFieldName() + " to ";
        if (!attemptedValue.isEmpty()) {
            err += "(" + attemptedType + ")" + attemptedValue;
        } else {
            if (!attemptedType.isEmpty())
                err += attemptedType;
            else
                err += "null value";
        }
        return err;
    }

    protected void throwSetIllegalArgumentException(String attemptedType,
                                                    String attemptedValue) {
        throw new IllegalArgumentException(getSetMessage(attemptedType,attemptedValue));
    }

    protected void throwSetIllegalArgumentException(Object o) {
        throwSetIllegalArgumentException(o != null ? o.getClass().getName() : "", "");
    }

    protected void throwSetIllegalArgumentException(boolean b) {
        throwSetIllegalArgumentException("boolean", Boolean.toString(b));
    }

    protected void throwSetIllegalArgumentException(byte b) {
        throwSetIllegalArgumentException("byte", Byte.toString(b));
    }

    protected void throwSetIllegalArgumentException(char c) {
        throwSetIllegalArgumentException("char", Character.toString(c));
    }

    protected void throwSetIllegalArgumentException(short s) {
        throwSetIllegalArgumentException("short", Short.toString(s));
    }

    protected void throwSetIllegalArgumentException(int i) {
        throwSetIllegalArgumentException("int", Integer.toString(i));
    }

    protected void throwSetIllegalArgumentException(long l) {
        throwSetIllegalArgumentException("long", Long.toString(l));
    }

    protected void throwSetIllegalArgumentException(float f) {
        throwSetIllegalArgumentException("float", Float.toString(f));
    }

    protected void throwSetIllegalArgumentException(double d) {
        throwSetIllegalArgumentException("double", Double.toString(d));
    }

}<|MERGE_RESOLUTION|>--- conflicted
+++ resolved
@@ -34,15 +34,9 @@
 
 abstract class FieldAccessorImpl extends MagicAccessorImpl
     implements FieldAccessor {
-<<<<<<< HEAD
-    protected final Field   field;
-
-    protected FieldAccessorImpl(Field field) {
-=======
     protected final Field field;
 
     FieldAccessorImpl(Field field) {
->>>>>>> d366d15d
         this.field = field;
     }
 
@@ -126,11 +120,7 @@
         }
     }
 
-<<<<<<< HEAD
-    private String getQualifiedFieldName() {
-=======
     protected String getQualifiedFieldName() {
->>>>>>> d366d15d
         return field.getDeclaringClass().getName() + "." +field.getName();
     }
 
@@ -145,13 +135,8 @@
                                                          String attemptedValue)
             throws IllegalAccessException {
         throw new IllegalAccessException(getSetMessage(attemptedType, attemptedValue));
-<<<<<<< HEAD
-
-    }
-=======
-    }
-
->>>>>>> d366d15d
+    }
+
     protected void throwFinalFieldIllegalAccessException(Object o) throws IllegalAccessException {
         throwFinalFieldIllegalAccessException(o != null ? o.getClass().getName() : "", "");
     }
